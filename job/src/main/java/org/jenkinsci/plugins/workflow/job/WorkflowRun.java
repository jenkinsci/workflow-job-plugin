--- conflicted
+++ resolved
@@ -120,8 +120,6 @@
         return getRunMixIn().getNextBuild();
     }
 
-<<<<<<< HEAD
-=======
     /**
      * Exposed to URL space via Stapler.
      */
@@ -131,8 +129,6 @@
         return t;
     }
 
-    @edu.umd.cs.findbugs.annotations.SuppressWarnings({"ML_SYNC_ON_UPDATED_FIELD", "UW_UNCOND_WAIT"})
->>>>>>> 38979076
     @Override public void run() {
         // TODO how to set startTime? reflection?
         // TODO lots here copied from execute(RunExecution)
