--- conflicted
+++ resolved
@@ -62,15 +62,10 @@
         </pluginRepository>
     </pluginRepositories>
     <properties>
-<<<<<<< HEAD
-        <jenkins.version>1.642.3</jenkins.version>
-        <jenkins-test-harness.version>2.17</jenkins-test-harness.version>
-=======
         <jenkins.version>2.62</jenkins.version>
         <java.level>8</java.level>
->>>>>>> 023a0659
         <no-test-jar>false</no-test-jar>
-        <workflow-support-plugin.version>2.17</workflow-support-plugin.version>
+        <workflow-support-plugin.version>2.19-SNAPSHOT</workflow-support-plugin.version> <!-- TODO pending https://github.com/jenkinsci/workflow-support-plugin/pull/15 -->
         <scm-api-plugin.version>2.1.1</scm-api-plugin.version>
         <git-plugin.version>3.2.0</git-plugin.version>
     </properties>
@@ -78,32 +73,16 @@
         <dependency>
             <groupId>org.jenkins-ci.plugins.workflow</groupId>
             <artifactId>workflow-step-api</artifactId>
-<<<<<<< HEAD
-            <version>2.4</version>
-=======
             <version>2.13</version>
->>>>>>> 023a0659
         </dependency>
         <dependency>
             <groupId>org.jenkins-ci.plugins.workflow</groupId>
             <artifactId>workflow-api</artifactId>
-<<<<<<< HEAD
-            <version>2.9-20170103.203634-1</version> <!-- TODO pending https://github.com/jenkinsci/workflow-api-plugin/pull/17 -->
-=======
-            <version>2.25</version>
->>>>>>> 023a0659
+            <version>2.26-SNAPSHOT</version> <!-- TODO pending https://github.com/jenkinsci/workflow-api-plugin/pull/17 -->
         </dependency>
         <dependency>
             <groupId>org.jenkins-ci.plugins.workflow</groupId>
             <artifactId>workflow-support</artifactId>
-<<<<<<< HEAD
-            <version>2.12-20170106.234441-2</version> <!-- TODO pending https://github.com/jenkinsci/workflow-support-plugin/pull/15 -->
-        </dependency>
-        <dependency>
-            <groupId>org.jenkins-ci.plugins</groupId>
-            <artifactId>structs</artifactId>
-            <version>1.5</version>
-=======
             <version>${workflow-support-plugin.version}</version>
         </dependency>
         <dependency>
@@ -112,14 +91,10 @@
             <artifactId>script-security</artifactId>
             <version>1.39</version>
             <scope>test</scope>
->>>>>>> 023a0659
         </dependency>
         <dependency>
             <groupId>org.jenkins-ci.plugins.workflow</groupId>
             <artifactId>workflow-cps</artifactId>
-<<<<<<< HEAD
-            <version>2.18</version>
-=======
             <version>2.43</version>
             <scope>test</scope>
         </dependency>
@@ -127,36 +102,28 @@
             <groupId>org.jenkins-ci.plugins</groupId>
             <artifactId>structs</artifactId>
             <version>1.7</version>
->>>>>>> 023a0659
             <scope>test</scope>
         </dependency>
         <dependency>
             <groupId>org.jenkins-ci.plugins.workflow</groupId>
             <artifactId>workflow-basic-steps</artifactId>
-<<<<<<< HEAD
-            <version>2.2</version>
-=======
             <version>2.4</version>
->>>>>>> 023a0659
             <scope>test</scope>
         </dependency>
         <dependency>
             <groupId>org.jenkins-ci.plugins.workflow</groupId>
             <artifactId>workflow-support</artifactId>
-<<<<<<< HEAD
-            <version>2.12-20170106.234441-2</version> <!-- TODO pending https://github.com/jenkinsci/workflow-support-plugin/pull/15 -->
-=======
             <version>${workflow-support-plugin.version}</version>
->>>>>>> 023a0659
             <classifier>tests</classifier>
             <scope>test</scope>
         </dependency>
         <dependency>
-<<<<<<< HEAD
             <groupId>org.jenkins-ci.plugins</groupId>
             <artifactId>pipeline-stage-step</artifactId>
             <version>2.2</version>
-=======
+            <scope>test</scope>
+        </dependency>
+        <dependency>
             <groupId>org.jenkins-ci.plugins.workflow</groupId>
             <artifactId>workflow-scm-step</artifactId>
             <version>2.4</version>
@@ -228,7 +195,6 @@
             <groupId>org.jenkins-ci.plugins</groupId>
             <artifactId>junit</artifactId>
             <version>1.6</version>
->>>>>>> 023a0659
             <scope>test</scope>
         </dependency>
     </dependencies>
