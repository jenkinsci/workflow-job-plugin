<?xml version="1.0" encoding="UTF-8"?>
<!--
  ~ The MIT License
  ~
  ~ Copyright (c) 2013-2014, CloudBees, Inc.
  ~
  ~ Permission is hereby granted, free of charge, to any person obtaining a copy
  ~ of this software and associated documentation files (the "Software"), to deal
  ~ in the Software without restriction, including without limitation the rights
  ~ to use, copy, modify, merge, publish, distribute, sublicense, and/or sell
  ~ copies of the Software, and to permit persons to whom the Software is
  ~ furnished to do so, subject to the following conditions:
  ~
  ~ The above copyright notice and this permission notice shall be included in
  ~ all copies or substantial portions of the Software.
  ~
  ~ THE SOFTWARE IS PROVIDED "AS IS", WITHOUT WARRANTY OF ANY KIND, EXPRESS OR
  ~ IMPLIED, INCLUDING BUT NOT LIMITED TO THE WARRANTIES OF MERCHANTABILITY,
  ~ FITNESS FOR A PARTICULAR PURPOSE AND NONINFRINGEMENT. IN NO EVENT SHALL THE
  ~ AUTHORS OR COPYRIGHT HOLDERS BE LIABLE FOR ANY CLAIM, DAMAGES OR OTHER
  ~ LIABILITY, WHETHER IN AN ACTION OF CONTRACT, TORT OR OTHERWISE, ARISING FROM,
  ~ OUT OF OR IN CONNECTION WITH THE SOFTWARE OR THE USE OR OTHER DEALINGS IN
  ~ THE SOFTWARE.
  -->

<project xmlns="http://maven.apache.org/POM/4.0.0" xmlns:xsi="http://www.w3.org/2001/XMLSchema-instance" xsi:schemaLocation="http://maven.apache.org/POM/4.0.0 http://maven.apache.org/xsd/maven-4.0.0.xsd">
    <modelVersion>4.0.0</modelVersion>
    <parent>
        <groupId>org.jenkins-ci.plugins</groupId>
        <artifactId>plugin</artifactId>
        <version>3.24</version>
        <relativePath />
    </parent>
    <groupId>org.jenkins-ci.plugins.workflow</groupId>
    <artifactId>workflow-job</artifactId>
    <version>${revision}${changelist}</version>
    <packaging>hpi</packaging>
    <name>Pipeline: Job</name>
    <url>https://wiki.jenkins.io/display/JENKINS/Pipeline+Job+Plugin</url>
    <licenses>
        <license>
            <name>MIT License</name>
            <url>https://opensource.org/licenses/MIT</url>
        </license>
    </licenses>
    <scm>
        <connection>scm:git:git://github.com/jenkinsci/${project.artifactId}-plugin.git</connection>
        <developerConnection>scm:git:git@github.com:jenkinsci/${project.artifactId}-plugin.git</developerConnection>
        <url>https://github.com/jenkinsci/${project.artifactId}-plugin</url>
        <tag>${scmTag}</tag>
    </scm>
    <repositories>
        <repository>
            <id>repo.jenkins-ci.org</id>
            <url>https://repo.jenkins-ci.org/public/</url>
        </repository>
    </repositories>
    <pluginRepositories>
        <pluginRepository>
            <id>repo.jenkins-ci.org</id>
            <url>https://repo.jenkins-ci.org/public/</url>
        </pluginRepository>
    </pluginRepositories>
    <properties>
        <revision>2.27</revision>
        <changelist>-SNAPSHOT</changelist>
<<<<<<< HEAD
        <jenkins.version>2.121.2</jenkins.version>
=======
        <jenkins.version>2.121.1</jenkins.version>
>>>>>>> cf748879
        <java.level>8</java.level>
        <no-test-jar>false</no-test-jar>
        <useBeta>true</useBeta>
        <workflow-support-plugin.version>2.21</workflow-support-plugin.version>
        <scm-api-plugin.version>2.2.6</scm-api-plugin.version>
        <git-plugin.version>3.2.0</git-plugin.version>
        <jenkins-test-harness.version>2.33</jenkins-test-harness.version>
    </properties>
    <dependencies>
        <dependency>
            <groupId>org.jenkins-ci.plugins.workflow</groupId>
            <artifactId>workflow-step-api</artifactId>
            <version>2.13</version>
        </dependency>
        <dependency>
            <groupId>org.jenkins-ci.plugins.workflow</groupId>
            <artifactId>workflow-api</artifactId>
<<<<<<< HEAD
            <version>2.28</version>
=======
            <version>2.30</version>
>>>>>>> cf748879
        </dependency>
        <dependency>
            <groupId>org.jenkins-ci.plugins.workflow</groupId>
            <artifactId>workflow-support</artifactId>
            <version>${workflow-support-plugin.version}</version>
        </dependency>
        <dependency>
            <!-- Satisfy upper bound dependencies -->
            <groupId>org.jenkins-ci.plugins</groupId>
            <artifactId>script-security</artifactId>
            <version>1.42</version>
            <scope>test</scope>
        </dependency>
        <dependency>
            <groupId>org.jenkins-ci.plugins.workflow</groupId>
            <artifactId>workflow-cps</artifactId>
            <version>2.54</version>
            <scope>test</scope>
        </dependency>
        <dependency>
            <groupId>org.jenkins-ci.plugins</groupId>
            <artifactId>structs</artifactId>
            <version>1.14</version>
            <scope>test</scope>
        </dependency>
        <dependency>
            <groupId>org.jenkins-ci.plugins.workflow</groupId>
            <artifactId>workflow-basic-steps</artifactId>
            <version>2.4</version>
            <scope>test</scope>
        </dependency>
        <dependency>
            <groupId>org.jenkins-ci.plugins.workflow</groupId>
            <artifactId>workflow-support</artifactId>
            <version>${workflow-support-plugin.version}</version>
            <classifier>tests</classifier>
            <scope>test</scope>
        </dependency>
        <dependency>
            <groupId>org.jenkins-ci.plugins</groupId>
            <artifactId>pipeline-stage-step</artifactId>
            <version>2.2</version>
            <scope>test</scope>
        </dependency>
        <dependency>
            <groupId>org.jenkins-ci.plugins.workflow</groupId>
            <artifactId>workflow-scm-step</artifactId>
            <version>2.4</version>
            <scope>test</scope>
        </dependency>
        <dependency>
            <groupId>org.jenkins-ci.plugins.workflow</groupId>
            <artifactId>workflow-durable-task-step</artifactId>
            <version>2.11</version>
            <scope>test</scope>
        </dependency>
        <dependency>
            <groupId>org.jenkins-ci.plugins</groupId>
            <artifactId>pipeline-input-step</artifactId>
            <version>2.5</version>
            <scope>test</scope>
        </dependency>
        <dependency>
            <groupId>org.jenkins-ci.plugins</groupId>
            <artifactId>scm-api</artifactId>
            <version>${scm-api-plugin.version}</version>
            <scope>test</scope>
        </dependency>
        <dependency>
            <groupId>org.jenkins-ci.plugins</groupId>
            <artifactId>scm-api</artifactId>
            <version>${scm-api-plugin.version}</version>
            <classifier>tests</classifier>
            <scope>test</scope>
        </dependency>
        <dependency>
            <groupId>org.jenkins-ci.plugins</groupId>
            <artifactId>git</artifactId>
            <version>${git-plugin.version}</version>
            <scope>test</scope>
            <exclusions>
                <exclusion>
                    <groupId>commons-codec</groupId>
                    <artifactId>commons-codec</artifactId>
                </exclusion>
                <exclusion>
                    <groupId>org.apache.httpcomponents</groupId>
                    <artifactId>httpclient</artifactId>
                </exclusion>
                <exclusion> <!-- TODO pending https://github.com/jenkinsci/git-client-plugin/pull/264 -->
                    <groupId>commons-codec</groupId>
                    <artifactId>commons-codec</artifactId>
                </exclusion>
            </exclusions>
        </dependency>
        <dependency>
            <groupId>org.jenkins-ci.plugins</groupId>
            <artifactId>git</artifactId>
            <version>${git-plugin.version}</version>
            <classifier>tests</classifier>
            <scope>test</scope>
            <exclusions>
                <exclusion>
                    <groupId>commons-codec</groupId>
                    <artifactId>commons-codec</artifactId>
                </exclusion>
                <exclusion>
                    <groupId>org.apache.httpcomponents</groupId>
                    <artifactId>httpclient</artifactId>
                </exclusion>
            </exclusions>
        </dependency>
        <dependency>
            <groupId>org.jenkins-ci.plugins</groupId>
            <artifactId>mailer</artifactId>
            <version>1.18</version>
            <scope>test</scope>
        </dependency>
        <dependency>
            <groupId>org.jenkins-ci.plugins</groupId>
            <artifactId>junit</artifactId>
            <version>1.6</version>
            <scope>test</scope>
        </dependency>
    </dependencies>
    <build>
        <plugins>
            <plugin>
                <groupId>org.apache.maven.plugins</groupId>
                <artifactId>maven-surefire-plugin</artifactId>
                <configuration>
                <reuseForks>false</reuseForks> <!-- TODO reuse seems to cause problems in memory tests -->
                </configuration>
            </plugin>
            <plugin>
                <groupId>org.jenkins-ci.tools</groupId>
                <artifactId>maven-hpi-plugin</artifactId>
                <configuration>
                    <compatibleSinceVersion>2.26</compatibleSinceVersion>
                </configuration>
            </plugin>
        </plugins>
    </build>
</project><|MERGE_RESOLUTION|>--- conflicted
+++ resolved
@@ -64,11 +64,7 @@
     <properties>
         <revision>2.27</revision>
         <changelist>-SNAPSHOT</changelist>
-<<<<<<< HEAD
         <jenkins.version>2.121.2</jenkins.version>
-=======
-        <jenkins.version>2.121.1</jenkins.version>
->>>>>>> cf748879
         <java.level>8</java.level>
         <no-test-jar>false</no-test-jar>
         <useBeta>true</useBeta>
@@ -86,11 +82,7 @@
         <dependency>
             <groupId>org.jenkins-ci.plugins.workflow</groupId>
             <artifactId>workflow-api</artifactId>
-<<<<<<< HEAD
-            <version>2.28</version>
-=======
             <version>2.30</version>
->>>>>>> cf748879
         </dependency>
         <dependency>
             <groupId>org.jenkins-ci.plugins.workflow</groupId>
