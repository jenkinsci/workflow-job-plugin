<?xml version="1.0" encoding="UTF-8"?>
<!--
  ~ The MIT License
  ~
  ~ Copyright (c) 2013-2014, CloudBees, Inc.
  ~
  ~ Permission is hereby granted, free of charge, to any person obtaining a copy
  ~ of this software and associated documentation files (the "Software"), to deal
  ~ in the Software without restriction, including without limitation the rights
  ~ to use, copy, modify, merge, publish, distribute, sublicense, and/or sell
  ~ copies of the Software, and to permit persons to whom the Software is
  ~ furnished to do so, subject to the following conditions:
  ~
  ~ The above copyright notice and this permission notice shall be included in
  ~ all copies or substantial portions of the Software.
  ~
  ~ THE SOFTWARE IS PROVIDED "AS IS", WITHOUT WARRANTY OF ANY KIND, EXPRESS OR
  ~ IMPLIED, INCLUDING BUT NOT LIMITED TO THE WARRANTIES OF MERCHANTABILITY,
  ~ FITNESS FOR A PARTICULAR PURPOSE AND NONINFRINGEMENT. IN NO EVENT SHALL THE
  ~ AUTHORS OR COPYRIGHT HOLDERS BE LIABLE FOR ANY CLAIM, DAMAGES OR OTHER
  ~ LIABILITY, WHETHER IN AN ACTION OF CONTRACT, TORT OR OTHERWISE, ARISING FROM,
  ~ OUT OF OR IN CONNECTION WITH THE SOFTWARE OR THE USE OR OTHER DEALINGS IN
  ~ THE SOFTWARE.
  -->

<project xmlns="http://maven.apache.org/POM/4.0.0" xmlns:xsi="http://www.w3.org/2001/XMLSchema-instance" xsi:schemaLocation="http://maven.apache.org/POM/4.0.0 http://maven.apache.org/maven-v4_0_0.xsd">
    <modelVersion>4.0.0</modelVersion>
    <parent>
        <groupId>org.jenkins-ci.plugins</groupId>
        <artifactId>plugin</artifactId>
        <version>5.3</version>
        <relativePath/>
    </parent>
    <groupId>org.jenkins-ci.plugins.workflow</groupId>
    <artifactId>workflow-job</artifactId>
    <version>${changelist}</version>
    <packaging>hpi</packaging>
    <name>Pipeline: Job</name>
    <url>https://github.com/jenkinsci/${project.artifactId}-plugin</url>
    <licenses>
        <license>
            <name>MIT License</name>
            <url>https://opensource.org/licenses/MIT</url>
        </license>
    </licenses>
    <scm>
        <connection>scm:git:https://github.com/${gitHubRepo}.git</connection>
        <developerConnection>scm:git:git@github.com:${gitHubRepo}.git</developerConnection>
        <url>https://github.com/${gitHubRepo}</url>
        <tag>${scmTag}</tag>
    </scm>
    <repositories>
        <repository>
            <id>repo.jenkins-ci.org</id>
            <url>https://repo.jenkins-ci.org/public/</url>
        </repository>
    </repositories>
    <pluginRepositories>
        <pluginRepository>
            <id>repo.jenkins-ci.org</id>
            <url>https://repo.jenkins-ci.org/public/</url>
        </pluginRepository>
    </pluginRepositories>
    <properties>
        <changelist>999999-SNAPSHOT</changelist>
<<<<<<< HEAD
        <!-- TODO: Waiting for JENKINS-73824 and JENKINS-73835 to make it into an LTS line -->
        <!-- <jenkins.version>2.481</jenkins.version> -->
        <jenkins.version>2.481-rc35491.56cb_9df6e9cd</jenkins.version>
=======
        <!-- https://www.jenkins.io/doc/developer/plugin-development/choosing-jenkins-baseline/ -->
        <jenkins.baseline>2.479</jenkins.baseline>
        <jenkins.version>${jenkins.baseline}.1</jenkins.version>
>>>>>>> 90f02a22
        <no-test-jar>false</no-test-jar>
        <useBeta>true</useBeta>
        <hpi.compatibleSinceVersion>2.26</hpi.compatibleSinceVersion>
        <gitHubRepo>jenkinsci/${project.artifactId}-plugin</gitHubRepo>
    </properties>
    <dependencyManagement>
        <dependencies>
            <dependency>
                <groupId>io.jenkins.tools.bom</groupId>
                <artifactId>bom-${jenkins.baseline}.x</artifactId>
                <version>3482.vc10d4f6da_28a_</version>
                <scope>import</scope>
                <type>pom</type>
            </dependency>
        </dependencies>
    </dependencyManagement>
    <dependencies>
        <dependency>
            <groupId>io.jenkins.plugins</groupId>
            <artifactId>ionicons-api</artifactId>
        </dependency>
        <dependency>
            <groupId>org.jenkins-ci.plugins.workflow</groupId>
            <artifactId>workflow-step-api</artifactId>
        </dependency>
        <dependency>
            <groupId>org.jenkins-ci.plugins.workflow</groupId>
            <artifactId>workflow-api</artifactId>
        </dependency>
        <dependency>
            <groupId>org.jenkins-ci.plugins.workflow</groupId>
            <artifactId>workflow-support</artifactId>
        </dependency>
        <dependency>
            <groupId>io.jenkins.plugins</groupId>
            <artifactId>pipeline-groovy-lib</artifactId>
            <scope>test</scope>
        </dependency>
        <dependency>
            <groupId>org.jenkins-ci.plugins</groupId>
            <artifactId>script-security</artifactId>
            <scope>test</scope>
        </dependency>
        <dependency>
            <groupId>org.jenkins-ci.plugins.workflow</groupId>
            <artifactId>workflow-cps</artifactId>
            <scope>test</scope>
        </dependency>
        <dependency>
            <groupId>org.jenkins-ci.plugins</groupId>
            <artifactId>structs</artifactId>
            <scope>test</scope>
        </dependency>
        <dependency>
            <groupId>org.jenkins-ci.plugins.workflow</groupId>
            <artifactId>workflow-basic-steps</artifactId>
            <scope>test</scope>
        </dependency>
        <dependency>
            <groupId>org.jenkins-ci.plugins.workflow</groupId>
            <artifactId>workflow-support</artifactId>
            <classifier>tests</classifier>
            <scope>test</scope>
        </dependency>
        <dependency>
            <groupId>org.jenkins-ci.plugins</groupId>
            <artifactId>pipeline-stage-step</artifactId>
            <scope>test</scope>
        </dependency>
        <dependency>
            <groupId>org.jenkins-ci.plugins.workflow</groupId>
            <artifactId>workflow-scm-step</artifactId>
            <scope>test</scope>
        </dependency>
        <dependency>
            <groupId>org.jenkins-ci.plugins.workflow</groupId>
            <artifactId>workflow-durable-task-step</artifactId>
            <scope>test</scope>
        </dependency>
        <dependency>
            <groupId>org.jenkins-ci.plugins</groupId>
            <artifactId>pipeline-input-step</artifactId>
            <scope>test</scope>
        </dependency>
        <dependency>
            <groupId>org.jenkins-ci.plugins</groupId>
            <artifactId>scm-api</artifactId>
            <scope>test</scope>
        </dependency>
        <dependency>
            <groupId>org.jenkins-ci.plugins</groupId>
            <artifactId>scm-api</artifactId>
            <classifier>tests</classifier>
            <scope>test</scope>
        </dependency>
        <dependency>
            <groupId>org.jenkins-ci.plugins</groupId>
            <artifactId>git</artifactId>
            <scope>test</scope>
        </dependency>
        <dependency>
            <groupId>org.jenkins-ci.plugins</groupId>
            <artifactId>git</artifactId>
            <classifier>tests</classifier>
            <scope>test</scope>
        </dependency>
        <dependency>
            <groupId>org.jenkins-ci.plugins</groupId>
            <artifactId>mailer</artifactId>
            <scope>test</scope>
        </dependency>
        <dependency>
            <groupId>org.jenkins-ci.plugins</groupId>
            <artifactId>junit</artifactId>
            <scope>test</scope>
        </dependency>
        <dependency>
            <groupId>org.jenkins-ci.plugins</groupId>
            <artifactId>timestamper</artifactId>
            <scope>test</scope>
        </dependency>
        <dependency>
            <groupId>org.awaitility</groupId>
            <artifactId>awaitility</artifactId>
            <version>4.2.2</version>
            <scope>test</scope>
        </dependency>
    </dependencies>
</project><|MERGE_RESOLUTION|>--- conflicted
+++ resolved
@@ -63,15 +63,9 @@
     </pluginRepositories>
     <properties>
         <changelist>999999-SNAPSHOT</changelist>
-<<<<<<< HEAD
-        <!-- TODO: Waiting for JENKINS-73824 and JENKINS-73835 to make it into an LTS line -->
-        <!-- <jenkins.version>2.481</jenkins.version> -->
-        <jenkins.version>2.481-rc35491.56cb_9df6e9cd</jenkins.version>
-=======
         <!-- https://www.jenkins.io/doc/developer/plugin-development/choosing-jenkins-baseline/ -->
         <jenkins.baseline>2.479</jenkins.baseline>
         <jenkins.version>${jenkins.baseline}.1</jenkins.version>
->>>>>>> 90f02a22
         <no-test-jar>false</no-test-jar>
         <useBeta>true</useBeta>
         <hpi.compatibleSinceVersion>2.26</hpi.compatibleSinceVersion>
