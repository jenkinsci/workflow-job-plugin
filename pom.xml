--- conflicted
+++ resolved
@@ -67,12 +67,8 @@
         <jenkins.version>2.121.1</jenkins.version>
         <java.level>8</java.level>
         <no-test-jar>false</no-test-jar>
-<<<<<<< HEAD
         <useBeta>true</useBeta>
-        <workflow-support-plugin.version>2.19-rc265.3e5e4aeecfff</workflow-support-plugin.version> <!-- TODO https://github.com/jenkinsci/workflow-support-plugin/pull/15 -->
-=======
-        <workflow-support-plugin.version>2.20</workflow-support-plugin.version>
->>>>>>> c2750c81
+        <workflow-support-plugin.version>2.20-rc613.7a6c94f3ee60</workflow-support-plugin.version> <!-- TODO https://github.com/jenkinsci/workflow-support-plugin/pull/15 -->
         <scm-api-plugin.version>2.2.6</scm-api-plugin.version>
         <git-plugin.version>3.2.0</git-plugin.version>
         <jenkins-test-harness.version>2.33</jenkins-test-harness.version>
@@ -86,7 +82,7 @@
         <dependency>
             <groupId>org.jenkins-ci.plugins.workflow</groupId>
             <artifactId>workflow-api</artifactId>
-            <version>2.29-rc219.239019e84015</version> <!-- TODO https://github.com/jenkinsci/workflow-api-plugin/pull/17 -->
+            <version>2.30-rc801.5b65e4f63f8a</version> <!-- TODO https://github.com/jenkinsci/workflow-api-plugin/pull/17 -->
         </dependency>
         <dependency>
             <groupId>org.jenkins-ci.plugins.workflow</groupId>
