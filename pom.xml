--- conflicted
+++ resolved
@@ -62,17 +62,12 @@
         </pluginRepository>
     </pluginRepositories>
     <properties>
-        <jenkins-core.version>2.58-20170502.192524-8</jenkins-core.version> <!-- TODO: Switch to release once https://github.com/jenkinsci/jenkins/pull/2730 is merged and released -->
-        <jenkins-war.version>2.58-20170502.192544-8</jenkins-war.version> <!-- TODO: Switch to release once https://github.com/jenkinsci/jenkins/pull/2730 is merged and released -->
+        <jenkins.version>2.60</jenkins.version>
+        <java.level>8</java.level>
         <no-test-jar>false</no-test-jar>
-<<<<<<< HEAD
         <workflow-support-plugin.version>2.14</workflow-support-plugin.version>
-        <java.level>8</java.level>
-=======
-        <workflow-support-plugin.version>2.2</workflow-support-plugin.version>
         <scm-api-plugin.version>2.1.1</scm-api-plugin.version>
         <git-plugin.version>3.2.0</git-plugin.version>
->>>>>>> 666a7102
     </properties>
     <dependencies>
         <dependency>
