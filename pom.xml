<?xml version="1.0" encoding="UTF-8"?>
<!--
  ~ The MIT License
  ~
  ~ Copyright (c) 2013-2014, CloudBees, Inc.
  ~
  ~ Permission is hereby granted, free of charge, to any person obtaining a copy
  ~ of this software and associated documentation files (the "Software"), to deal
  ~ in the Software without restriction, including without limitation the rights
  ~ to use, copy, modify, merge, publish, distribute, sublicense, and/or sell
  ~ copies of the Software, and to permit persons to whom the Software is
  ~ furnished to do so, subject to the following conditions:
  ~
  ~ The above copyright notice and this permission notice shall be included in
  ~ all copies or substantial portions of the Software.
  ~
  ~ THE SOFTWARE IS PROVIDED "AS IS", WITHOUT WARRANTY OF ANY KIND, EXPRESS OR
  ~ IMPLIED, INCLUDING BUT NOT LIMITED TO THE WARRANTIES OF MERCHANTABILITY,
  ~ FITNESS FOR A PARTICULAR PURPOSE AND NONINFRINGEMENT. IN NO EVENT SHALL THE
  ~ AUTHORS OR COPYRIGHT HOLDERS BE LIABLE FOR ANY CLAIM, DAMAGES OR OTHER
  ~ LIABILITY, WHETHER IN AN ACTION OF CONTRACT, TORT OR OTHERWISE, ARISING FROM,
  ~ OUT OF OR IN CONNECTION WITH THE SOFTWARE OR THE USE OR OTHER DEALINGS IN
  ~ THE SOFTWARE.
  -->

<project xmlns="http://maven.apache.org/POM/4.0.0" xmlns:xsi="http://www.w3.org/2001/XMLSchema-instance" xsi:schemaLocation="http://maven.apache.org/POM/4.0.0 http://maven.apache.org/maven-v4_0_0.xsd">
    <modelVersion>4.0.0</modelVersion>
    <parent>
        <groupId>org.jenkins-ci.plugins</groupId>
        <artifactId>plugin</artifactId>
        <version>4.77</version>
        <relativePath/>
    </parent>
    <groupId>org.jenkins-ci.plugins.workflow</groupId>
    <artifactId>workflow-job</artifactId>
    <version>${changelist}</version>
    <packaging>hpi</packaging>
    <name>Pipeline: Job</name>
    <url>https://github.com/jenkinsci/${project.artifactId}-plugin</url>
    <licenses>
        <license>
            <name>MIT License</name>
            <url>https://opensource.org/licenses/MIT</url>
        </license>
    </licenses>
    <scm>
        <connection>scm:git:https://github.com/${gitHubRepo}.git</connection>
        <developerConnection>scm:git:git@github.com:${gitHubRepo}.git</developerConnection>
        <url>https://github.com/${gitHubRepo}</url>
        <tag>${scmTag}</tag>
    </scm>
    <repositories>
        <repository>
            <id>repo.jenkins-ci.org</id>
            <url>https://repo.jenkins-ci.org/public/</url>
        </repository>
    </repositories>
    <pluginRepositories>
        <pluginRepository>
            <id>repo.jenkins-ci.org</id>
            <url>https://repo.jenkins-ci.org/public/</url>
        </pluginRepository>
    </pluginRepositories>
    <properties>
        <changelist>999999-SNAPSHOT</changelist>
        <jenkins.version>2.440</jenkins.version>
        <no-test-jar>false</no-test-jar>
        <useBeta>true</useBeta>
        <hpi.compatibleSinceVersion>2.26</hpi.compatibleSinceVersion>
        <gitHubRepo>jenkinsci/${project.artifactId}-plugin</gitHubRepo>
    </properties>
    <dependencyManagement>
        <dependencies>
            <dependency>
                <groupId>io.jenkins.tools.bom</groupId>
<<<<<<< HEAD
                <artifactId>bom-2.440.x</artifactId>
                <version>2746.vb_79a_1d3e7b_c8</version>
=======
                <artifactId>bom-2.414.x</artifactId>
                <version>2643.vfa_93ff299d20</version>
>>>>>>> b7d80f4a
                <scope>import</scope>
                <type>pom</type>
            </dependency>
        </dependencies>
    </dependencyManagement>
    <dependencies>
        <dependency>
            <groupId>io.jenkins.plugins</groupId>
            <artifactId>ionicons-api</artifactId>
        </dependency>
        <dependency>
            <groupId>org.jenkins-ci.plugins.workflow</groupId>
            <artifactId>workflow-step-api</artifactId>
        </dependency>
        <dependency>
            <groupId>org.jenkins-ci.plugins.workflow</groupId>
            <artifactId>workflow-api</artifactId>
        </dependency>
        <dependency>
            <groupId>org.jenkins-ci.plugins.workflow</groupId>
            <artifactId>workflow-support</artifactId>
        </dependency>
        <dependency>
            <groupId>io.jenkins.plugins</groupId>
            <artifactId>pipeline-groovy-lib</artifactId>
            <scope>test</scope>
        </dependency>
        <dependency>
            <groupId>org.jenkins-ci.plugins</groupId>
            <artifactId>script-security</artifactId>
            <scope>test</scope>
        </dependency>
        <dependency>
            <groupId>org.jenkins-ci.plugins.workflow</groupId>
            <artifactId>workflow-cps</artifactId>
            <scope>test</scope>
        </dependency>
        <dependency>
            <groupId>org.jenkins-ci.plugins</groupId>
            <artifactId>structs</artifactId>
            <scope>test</scope>
        </dependency>
        <dependency>
            <groupId>org.jenkins-ci.plugins.workflow</groupId>
            <artifactId>workflow-basic-steps</artifactId>
            <scope>test</scope>
        </dependency>
        <dependency>
            <groupId>org.jenkins-ci.plugins.workflow</groupId>
            <artifactId>workflow-support</artifactId>
            <classifier>tests</classifier>
            <scope>test</scope>
        </dependency>
        <dependency>
            <groupId>org.jenkins-ci.plugins</groupId>
            <artifactId>pipeline-stage-step</artifactId>
            <scope>test</scope>
        </dependency>
        <dependency>
            <groupId>org.jenkins-ci.plugins.workflow</groupId>
            <artifactId>workflow-scm-step</artifactId>
            <scope>test</scope>
        </dependency>
        <dependency>
            <groupId>org.jenkins-ci.plugins.workflow</groupId>
            <artifactId>workflow-durable-task-step</artifactId>
            <scope>test</scope>
        </dependency>
        <dependency>
            <groupId>org.jenkins-ci.plugins</groupId>
            <artifactId>pipeline-input-step</artifactId>
            <scope>test</scope>
        </dependency>
        <dependency>
            <groupId>org.jenkins-ci.plugins</groupId>
            <artifactId>scm-api</artifactId>
            <scope>test</scope>
        </dependency>
        <dependency>
            <groupId>org.jenkins-ci.plugins</groupId>
            <artifactId>scm-api</artifactId>
            <classifier>tests</classifier>
            <scope>test</scope>
        </dependency>
        <dependency>
            <groupId>org.jenkins-ci.plugins</groupId>
            <artifactId>git</artifactId>
            <scope>test</scope>
        </dependency>
        <dependency>
            <groupId>org.jenkins-ci.plugins</groupId>
            <artifactId>git</artifactId>
            <classifier>tests</classifier>
            <scope>test</scope>
        </dependency>
        <dependency>
            <groupId>org.jenkins-ci.plugins</groupId>
            <artifactId>mailer</artifactId>
            <scope>test</scope>
        </dependency>
        <dependency>
            <groupId>org.jenkins-ci.plugins</groupId>
            <artifactId>junit</artifactId>
            <scope>test</scope>
        </dependency>
        <dependency>
            <groupId>org.jenkins-ci.plugins</groupId>
            <artifactId>timestamper</artifactId>
            <scope>test</scope>
        </dependency>
        <dependency>
            <groupId>org.awaitility</groupId>
            <artifactId>awaitility</artifactId>
            <version>4.2.0</version>
            <scope>test</scope>
        </dependency>
    </dependencies>
</project><|MERGE_RESOLUTION|>--- conflicted
+++ resolved
@@ -73,13 +73,8 @@
         <dependencies>
             <dependency>
                 <groupId>io.jenkins.tools.bom</groupId>
-<<<<<<< HEAD
                 <artifactId>bom-2.440.x</artifactId>
                 <version>2746.vb_79a_1d3e7b_c8</version>
-=======
-                <artifactId>bom-2.414.x</artifactId>
-                <version>2643.vfa_93ff299d20</version>
->>>>>>> b7d80f4a
                 <scope>import</scope>
                 <type>pom</type>
             </dependency>
