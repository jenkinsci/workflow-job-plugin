--- conflicted
+++ resolved
@@ -64,11 +64,7 @@
     <properties>
         <revision>2.27</revision>
         <changelist>-SNAPSHOT</changelist>
-<<<<<<< HEAD
-        <jenkins.version>2.76</jenkins.version>
-=======
         <jenkins.version>2.121.1</jenkins.version>
->>>>>>> d26a0ea4
         <java.level>8</java.level>
         <no-test-jar>false</no-test-jar>
         <useBeta>true</useBeta>
