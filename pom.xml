<?xml version="1.0" encoding="UTF-8"?>
<!--
  ~ The MIT License
  ~
  ~ Copyright (c) 2013-2014, CloudBees, Inc.
  ~
  ~ Permission is hereby granted, free of charge, to any person obtaining a copy
  ~ of this software and associated documentation files (the "Software"), to deal
  ~ in the Software without restriction, including without limitation the rights
  ~ to use, copy, modify, merge, publish, distribute, sublicense, and/or sell
  ~ copies of the Software, and to permit persons to whom the Software is
  ~ furnished to do so, subject to the following conditions:
  ~
  ~ The above copyright notice and this permission notice shall be included in
  ~ all copies or substantial portions of the Software.
  ~
  ~ THE SOFTWARE IS PROVIDED "AS IS", WITHOUT WARRANTY OF ANY KIND, EXPRESS OR
  ~ IMPLIED, INCLUDING BUT NOT LIMITED TO THE WARRANTIES OF MERCHANTABILITY,
  ~ FITNESS FOR A PARTICULAR PURPOSE AND NONINFRINGEMENT. IN NO EVENT SHALL THE
  ~ AUTHORS OR COPYRIGHT HOLDERS BE LIABLE FOR ANY CLAIM, DAMAGES OR OTHER
  ~ LIABILITY, WHETHER IN AN ACTION OF CONTRACT, TORT OR OTHERWISE, ARISING FROM,
  ~ OUT OF OR IN CONNECTION WITH THE SOFTWARE OR THE USE OR OTHER DEALINGS IN
  ~ THE SOFTWARE.
  -->

<project xmlns="http://maven.apache.org/POM/4.0.0" xmlns:xsi="http://www.w3.org/2001/XMLSchema-instance" xsi:schemaLocation="http://maven.apache.org/POM/4.0.0 http://maven.apache.org/maven-v4_0_0.xsd">
    <modelVersion>4.0.0</modelVersion>
    <parent>
        <groupId>org.jenkins-ci.plugins</groupId>
        <artifactId>plugin</artifactId>
        <version>4.72</version>
        <relativePath/>
    </parent>
    <groupId>org.jenkins-ci.plugins.workflow</groupId>
    <artifactId>workflow-job</artifactId>
    <version>${changelist}</version>
    <packaging>hpi</packaging>
    <name>Pipeline: Job</name>
    <url>https://github.com/jenkinsci/${project.artifactId}-plugin</url>
    <licenses>
        <license>
            <name>MIT License</name>
            <url>https://opensource.org/licenses/MIT</url>
        </license>
    </licenses>
    <scm>
        <connection>scm:git:https://github.com/${gitHubRepo}.git</connection>
        <developerConnection>scm:git:git@github.com:${gitHubRepo}.git</developerConnection>
        <url>https://github.com/${gitHubRepo}</url>
        <tag>${scmTag}</tag>
    </scm>
    <repositories>
        <repository>
            <id>repo.jenkins-ci.org</id>
            <url>https://repo.jenkins-ci.org/public/</url>
        </repository>
    </repositories>
    <pluginRepositories>
        <pluginRepository>
            <id>repo.jenkins-ci.org</id>
            <url>https://repo.jenkins-ci.org/public/</url>
        </pluginRepository>
    </pluginRepositories>
    <properties>
        <changelist>999999-SNAPSHOT</changelist>
        <jenkins.version>2.407</jenkins.version>
        <no-test-jar>false</no-test-jar>
        <useBeta>true</useBeta>
        <hpi.compatibleSinceVersion>2.26</hpi.compatibleSinceVersion>
        <gitHubRepo>jenkinsci/${project.artifactId}-plugin</gitHubRepo>
    </properties>
    <dependencyManagement>
        <dependencies>
            <dependency>
                <groupId>io.jenkins.tools.bom</groupId>
<<<<<<< HEAD
                <artifactId>bom-2.401.x</artifactId>
=======
                <artifactId>bom-2.361.x</artifactId>
>>>>>>> 17aeefd9
                <version>2102.v854b_fec19c92</version>
                <scope>import</scope>
                <type>pom</type>
            </dependency>
        </dependencies>
    </dependencyManagement>
    <dependencies>
        <dependency>
            <groupId>io.jenkins.plugins</groupId>
            <artifactId>ionicons-api</artifactId>
        </dependency>
        <dependency>
            <groupId>org.jenkins-ci.plugins.workflow</groupId>
            <artifactId>workflow-step-api</artifactId>
        </dependency>
        <dependency>
            <groupId>org.jenkins-ci.plugins.workflow</groupId>
            <artifactId>workflow-api</artifactId>
        </dependency>
        <dependency>
            <groupId>org.jenkins-ci.plugins.workflow</groupId>
            <artifactId>workflow-support</artifactId>
        </dependency>
        <dependency>
            <groupId>io.jenkins.plugins</groupId>
            <artifactId>pipeline-groovy-lib</artifactId>
            <scope>test</scope>
        </dependency>
        <dependency>
            <groupId>org.jenkins-ci.plugins</groupId>
            <artifactId>script-security</artifactId>
            <scope>test</scope>
        </dependency>
        <dependency>
            <groupId>org.jenkins-ci.plugins.workflow</groupId>
            <artifactId>workflow-cps</artifactId>
            <scope>test</scope>
        </dependency>
        <dependency>
            <groupId>org.jenkins-ci.plugins</groupId>
            <artifactId>structs</artifactId>
            <scope>test</scope>
        </dependency>
        <dependency>
            <groupId>org.jenkins-ci.plugins.workflow</groupId>
            <artifactId>workflow-basic-steps</artifactId>
            <scope>test</scope>
        </dependency>
        <dependency>
            <groupId>org.jenkins-ci.plugins.workflow</groupId>
            <artifactId>workflow-support</artifactId>
            <classifier>tests</classifier>
            <scope>test</scope>
        </dependency>
        <dependency>
            <groupId>org.jenkins-ci.plugins</groupId>
            <artifactId>pipeline-stage-step</artifactId>
            <scope>test</scope>
        </dependency>
        <dependency>
            <groupId>org.jenkins-ci.plugins.workflow</groupId>
            <artifactId>workflow-scm-step</artifactId>
            <scope>test</scope>
        </dependency>
        <dependency>
            <groupId>org.jenkins-ci.plugins.workflow</groupId>
            <artifactId>workflow-durable-task-step</artifactId>
            <scope>test</scope>
        </dependency>
        <dependency>
            <groupId>org.jenkins-ci.plugins</groupId>
            <artifactId>pipeline-input-step</artifactId>
            <scope>test</scope>
        </dependency>
        <dependency>
            <groupId>org.jenkins-ci.plugins</groupId>
            <artifactId>scm-api</artifactId>
            <scope>test</scope>
        </dependency>
        <dependency>
            <groupId>org.jenkins-ci.plugins</groupId>
            <artifactId>scm-api</artifactId>
            <classifier>tests</classifier>
            <scope>test</scope>
        </dependency>
        <dependency>
            <groupId>org.jenkins-ci.plugins</groupId>
            <artifactId>git</artifactId>
            <scope>test</scope>
        </dependency>
        <dependency>
            <groupId>org.jenkins-ci.plugins</groupId>
            <artifactId>git</artifactId>
            <classifier>tests</classifier>
            <scope>test</scope>
        </dependency>
        <dependency>
            <groupId>org.jenkins-ci.plugins</groupId>
            <artifactId>mailer</artifactId>
            <scope>test</scope>
        </dependency>
        <dependency>
            <groupId>org.jenkins-ci.plugins</groupId>
            <artifactId>junit</artifactId>
            <scope>test</scope>
        </dependency>
        <dependency>
            <groupId>org.jenkins-ci.plugins</groupId>
            <artifactId>timestamper</artifactId>
            <scope>test</scope>
        </dependency>
        <dependency>
            <groupId>org.awaitility</groupId>
            <artifactId>awaitility</artifactId>
            <version>4.2.0</version>
            <scope>test</scope>
            <exclusions>
                <exclusion>
                    <groupId>org.hamcrest</groupId>
                    <artifactId>hamcrest</artifactId>
                </exclusion>
            </exclusions>
        </dependency>
    </dependencies>
</project><|MERGE_RESOLUTION|>--- conflicted
+++ resolved
@@ -73,11 +73,7 @@
         <dependencies>
             <dependency>
                 <groupId>io.jenkins.tools.bom</groupId>
-<<<<<<< HEAD
                 <artifactId>bom-2.401.x</artifactId>
-=======
-                <artifactId>bom-2.361.x</artifactId>
->>>>>>> 17aeefd9
                 <version>2102.v854b_fec19c92</version>
                 <scope>import</scope>
                 <type>pom</type>
