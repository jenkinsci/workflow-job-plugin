<?xml version="1.0" encoding="UTF-8"?>
<!--
  ~ The MIT License
  ~
  ~ Copyright (c) 2013-2014, CloudBees, Inc.
  ~
  ~ Permission is hereby granted, free of charge, to any person obtaining a copy
  ~ of this software and associated documentation files (the "Software"), to deal
  ~ in the Software without restriction, including without limitation the rights
  ~ to use, copy, modify, merge, publish, distribute, sublicense, and/or sell
  ~ copies of the Software, and to permit persons to whom the Software is
  ~ furnished to do so, subject to the following conditions:
  ~
  ~ The above copyright notice and this permission notice shall be included in
  ~ all copies or substantial portions of the Software.
  ~
  ~ THE SOFTWARE IS PROVIDED "AS IS", WITHOUT WARRANTY OF ANY KIND, EXPRESS OR
  ~ IMPLIED, INCLUDING BUT NOT LIMITED TO THE WARRANTIES OF MERCHANTABILITY,
  ~ FITNESS FOR A PARTICULAR PURPOSE AND NONINFRINGEMENT. IN NO EVENT SHALL THE
  ~ AUTHORS OR COPYRIGHT HOLDERS BE LIABLE FOR ANY CLAIM, DAMAGES OR OTHER
  ~ LIABILITY, WHETHER IN AN ACTION OF CONTRACT, TORT OR OTHERWISE, ARISING FROM,
  ~ OUT OF OR IN CONNECTION WITH THE SOFTWARE OR THE USE OR OTHER DEALINGS IN
  ~ THE SOFTWARE.
  -->

<project xmlns="http://maven.apache.org/POM/4.0.0" xmlns:xsi="http://www.w3.org/2001/XMLSchema-instance" xsi:schemaLocation="http://maven.apache.org/POM/4.0.0 http://maven.apache.org/xsd/maven-4.0.0.xsd">
    <modelVersion>4.0.0</modelVersion>
    <parent>
        <groupId>org.jenkins-ci.plugins</groupId>
        <artifactId>plugin</artifactId>
        <version>2.27</version>
        <relativePath />
    </parent>
    <groupId>org.jenkins-ci.plugins.workflow</groupId>
    <artifactId>workflow-job</artifactId>
    <version>2.13-SNAPSHOT</version>
    <packaging>hpi</packaging>
    <name>Pipeline: Job</name>
    <url>https://wiki.jenkins-ci.org/display/JENKINS/Pipeline+Job+Plugin</url>
    <licenses>
        <license>
            <name>MIT License</name>
            <url>http://opensource.org/licenses/MIT</url>
        </license>
    </licenses>
    <scm>
        <connection>scm:git:git://github.com/jenkinsci/${project.artifactId}-plugin.git</connection>
        <developerConnection>scm:git:git@github.com:jenkinsci/${project.artifactId}-plugin.git</developerConnection>
        <url>https://github.com/jenkinsci/${project.artifactId}-plugin</url>
      <tag>HEAD</tag>
  </scm>
    <repositories>
        <repository>
            <id>repo.jenkins-ci.org</id>
            <url>http://repo.jenkins-ci.org/public/</url>
        </repository>
    </repositories>
    <pluginRepositories>
        <pluginRepository>
            <id>repo.jenkins-ci.org</id>
            <url>http://repo.jenkins-ci.org/public/</url>
        </pluginRepository>
    </pluginRepositories>
    <properties>
<<<<<<< HEAD
        <jenkins-core.version>2.59-20170505.233004-5</jenkins-core.version> <!-- TODO https://github.com/jenkinsci/jenkins/pull/2874 -->
        <jenkins-war.version>2.59-20170505.233305-5</jenkins-war.version>
=======
        <jenkins.version>2.61</jenkins.version>
>>>>>>> 33944ba4
        <java.level>8</java.level>
        <no-test-jar>false</no-test-jar>
        <workflow-support-plugin.version>2.14</workflow-support-plugin.version>
        <scm-api-plugin.version>2.1.1</scm-api-plugin.version>
        <git-plugin.version>3.2.0</git-plugin.version>
    </properties>
    <dependencies>
        <dependency>
            <groupId>org.jenkins-ci.plugins.workflow</groupId>
            <artifactId>workflow-step-api</artifactId>
            <version>2.9</version>
        </dependency>
        <dependency>
            <groupId>org.jenkins-ci.plugins.workflow</groupId>
            <artifactId>workflow-support</artifactId>
            <version>${workflow-support-plugin.version}</version>
        </dependency>
        <dependency>
            <groupId>org.jenkins-ci.plugins.workflow</groupId>
            <artifactId>workflow-cps</artifactId>
            <version>2.29</version>
            <scope>test</scope>
        </dependency>
        <dependency>
            <groupId>org.jenkins-ci.plugins</groupId>
            <artifactId>structs</artifactId>
            <version>1.6</version>
            <scope>test</scope>
        </dependency>
        <dependency>
            <groupId>org.jenkins-ci.plugins.workflow</groupId>
            <artifactId>workflow-basic-steps</artifactId>
            <version>2.4</version>
            <scope>test</scope>
        </dependency>
        <dependency>
            <groupId>org.jenkins-ci.plugins.workflow</groupId>
            <artifactId>workflow-support</artifactId>
            <version>${workflow-support-plugin.version}</version>
            <classifier>tests</classifier>
            <scope>test</scope>
        </dependency>
        <dependency>
            <groupId>org.jenkins-ci.plugins.workflow</groupId>
            <artifactId>workflow-scm-step</artifactId>
            <version>2.4</version>
            <scope>test</scope>
        </dependency>
        <dependency>
            <groupId>org.jenkins-ci.plugins.workflow</groupId>
            <artifactId>workflow-durable-task-step</artifactId>
            <version>2.11</version>
            <scope>test</scope>
        </dependency>
        <dependency>
            <groupId>org.jenkins-ci.plugins</groupId>
            <artifactId>scm-api</artifactId>
            <version>${scm-api-plugin.version}</version>
            <scope>test</scope>
        </dependency>
        <dependency>
            <groupId>org.jenkins-ci.plugins</groupId>
            <artifactId>scm-api</artifactId>
            <version>${scm-api-plugin.version}</version>
            <classifier>tests</classifier>
            <scope>test</scope>
        </dependency>
        <dependency>
            <groupId>org.jenkins-ci.plugins</groupId>
            <artifactId>git</artifactId>
            <version>${git-plugin.version}</version>
            <scope>test</scope>
        </dependency>
        <dependency>
            <groupId>org.jenkins-ci.plugins</groupId>
            <artifactId>git</artifactId>
            <version>${git-plugin.version}</version>
            <classifier>tests</classifier>
            <scope>test</scope>
        </dependency>
        <dependency>
            <groupId>org.jenkins-ci.plugins</groupId>
            <artifactId>mailer</artifactId>
            <version>1.18</version>
            <scope>test</scope>
        </dependency>
        <dependency>
            <groupId>org.jenkins-ci.plugins</groupId>
            <artifactId>junit</artifactId>
            <version>1.6</version>
            <scope>test</scope>
        </dependency>
    </dependencies>
</project><|MERGE_RESOLUTION|>--- conflicted
+++ resolved
@@ -62,12 +62,8 @@
         </pluginRepository>
     </pluginRepositories>
     <properties>
-<<<<<<< HEAD
-        <jenkins-core.version>2.59-20170505.233004-5</jenkins-core.version> <!-- TODO https://github.com/jenkinsci/jenkins/pull/2874 -->
-        <jenkins-war.version>2.59-20170505.233305-5</jenkins-war.version>
-=======
-        <jenkins.version>2.61</jenkins.version>
->>>>>>> 33944ba4
+        <jenkins-core.version>2.62-20170519.231722-1</jenkins-core.version> <!-- TODO -->
+        <jenkins-war.version>2.62-20170519.231808-1</jenkins-war.version>
         <java.level>8</java.level>
         <no-test-jar>false</no-test-jar>
         <workflow-support-plugin.version>2.14</workflow-support-plugin.version>
