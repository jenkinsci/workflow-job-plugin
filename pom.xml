<?xml version="1.0" encoding="UTF-8"?>
<!--
  ~ The MIT License
  ~
  ~ Copyright (c) 2013-2014, CloudBees, Inc.
  ~
  ~ Permission is hereby granted, free of charge, to any person obtaining a copy
  ~ of this software and associated documentation files (the "Software"), to deal
  ~ in the Software without restriction, including without limitation the rights
  ~ to use, copy, modify, merge, publish, distribute, sublicense, and/or sell
  ~ copies of the Software, and to permit persons to whom the Software is
  ~ furnished to do so, subject to the following conditions:
  ~
  ~ The above copyright notice and this permission notice shall be included in
  ~ all copies or substantial portions of the Software.
  ~
  ~ THE SOFTWARE IS PROVIDED "AS IS", WITHOUT WARRANTY OF ANY KIND, EXPRESS OR
  ~ IMPLIED, INCLUDING BUT NOT LIMITED TO THE WARRANTIES OF MERCHANTABILITY,
  ~ FITNESS FOR A PARTICULAR PURPOSE AND NONINFRINGEMENT. IN NO EVENT SHALL THE
  ~ AUTHORS OR COPYRIGHT HOLDERS BE LIABLE FOR ANY CLAIM, DAMAGES OR OTHER
  ~ LIABILITY, WHETHER IN AN ACTION OF CONTRACT, TORT OR OTHERWISE, ARISING FROM,
  ~ OUT OF OR IN CONNECTION WITH THE SOFTWARE OR THE USE OR OTHER DEALINGS IN
  ~ THE SOFTWARE.
  -->

<project xmlns="http://maven.apache.org/POM/4.0.0" xmlns:xsi="http://www.w3.org/2001/XMLSchema-instance" xsi:schemaLocation="http://maven.apache.org/POM/4.0.0 http://maven.apache.org/xsd/maven-4.0.0.xsd">
    <modelVersion>4.0.0</modelVersion>
    <parent>
        <groupId>org.jenkins-ci.plugins</groupId>
        <artifactId>plugin</artifactId>
<<<<<<< HEAD
        <version>2.16</version>
        <relativePath/>
=======
        <version>2.19</version>
        <relativePath />
>>>>>>> 139ac7e5
    </parent>
    <groupId>org.jenkins-ci.plugins.workflow</groupId>
    <artifactId>workflow-job</artifactId>
    <version>2.10-SNAPSHOT</version>
    <packaging>hpi</packaging>
    <name>Pipeline: Job</name>
    <url>https://wiki.jenkins-ci.org/display/JENKINS/Pipeline+Job+Plugin</url>
    <licenses>
        <license>
            <name>MIT License</name>
            <url>http://opensource.org/licenses/MIT</url>
        </license>
    </licenses>
    <scm>
        <connection>scm:git:git://github.com/jenkinsci/${project.artifactId}-plugin.git</connection>
        <developerConnection>scm:git:git@github.com:jenkinsci/${project.artifactId}-plugin.git</developerConnection>
        <url>https://github.com/jenkinsci/${project.artifactId}-plugin</url>
      <tag>HEAD</tag>
  </scm>
    <repositories>
        <repository>
            <id>repo.jenkins-ci.org</id>
            <url>https://repo.jenkins-ci.org/public/</url>
        </repository>
    </repositories>
    <pluginRepositories>
        <pluginRepository>
            <id>repo.jenkins-ci.org</id>
            <url>https://repo.jenkins-ci.org/public/</url>
        </pluginRepository>
    </pluginRepositories>
    <properties>
        <jenkins.version>1.642.3</jenkins.version>
<<<<<<< HEAD
        <jenkins-test-harness.version>2.17</jenkins-test-harness.version>
=======
        <no-test-jar>false</no-test-jar>
>>>>>>> 139ac7e5
    </properties>
    <dependencies>
        <dependency>
            <groupId>org.jenkins-ci.plugins.workflow</groupId>
            <artifactId>workflow-step-api</artifactId>
            <version>2.4</version>
        </dependency>
        <dependency>
            <groupId>org.jenkins-ci.plugins.workflow</groupId>
            <artifactId>workflow-api</artifactId>
            <version>2.5-SNAPSHOT</version>
        </dependency>
        <dependency>
            <groupId>org.jenkins-ci.plugins.workflow</groupId>
            <artifactId>workflow-support</artifactId>
            <version>2.9-SNAPSHOT</version>
        </dependency>
        <dependency>
            <groupId>org.jenkins-ci.plugins</groupId>
            <artifactId>structs</artifactId>
            <version>1.5</version>
        </dependency>
        <dependency>
            <groupId>org.jenkins-ci.plugins.workflow</groupId>
            <artifactId>workflow-cps</artifactId>
            <version>2.18</version>
            <scope>test</scope>
        </dependency>
        <dependency>
            <groupId>org.jenkins-ci.plugins.workflow</groupId>
            <artifactId>workflow-basic-steps</artifactId>
            <version>2.2</version>
            <scope>test</scope>
        </dependency>
        <dependency>
            <groupId>org.jenkins-ci.plugins.workflow</groupId>
            <artifactId>workflow-support</artifactId>
            <version>2.9-SNAPSHOT</version>
            <classifier>tests</classifier>
            <scope>test</scope>
        </dependency>
        <dependency>
            <groupId>org.jenkins-ci.plugins</groupId>
            <artifactId>pipeline-stage-step</artifactId>
            <version>2.2</version>
            <scope>test</scope>
        </dependency>
    </dependencies>
</project><|MERGE_RESOLUTION|>--- conflicted
+++ resolved
@@ -28,13 +28,8 @@
     <parent>
         <groupId>org.jenkins-ci.plugins</groupId>
         <artifactId>plugin</artifactId>
-<<<<<<< HEAD
-        <version>2.16</version>
-        <relativePath/>
-=======
         <version>2.19</version>
         <relativePath />
->>>>>>> 139ac7e5
     </parent>
     <groupId>org.jenkins-ci.plugins.workflow</groupId>
     <artifactId>workflow-job</artifactId>
@@ -59,6 +54,10 @@
             <id>repo.jenkins-ci.org</id>
             <url>https://repo.jenkins-ci.org/public/</url>
         </repository>
+        <repository> <!-- TODO as below -->
+            <id>jitpack.io</id>
+            <url>https://jitpack.io</url>
+        </repository>
     </repositories>
     <pluginRepositories>
         <pluginRepository>
@@ -68,11 +67,10 @@
     </pluginRepositories>
     <properties>
         <jenkins.version>1.642.3</jenkins.version>
-<<<<<<< HEAD
         <jenkins-test-harness.version>2.17</jenkins-test-harness.version>
-=======
         <no-test-jar>false</no-test-jar>
->>>>>>> 139ac7e5
+        <hpi-plugin.version>1.121-20161207.210916-1</hpi-plugin.version> <!-- TODO pending https://github.com/jenkinsci/maven-hpi-plugin/pull/46 -->
+        <enforcer.fail>false</enforcer.fail> <!-- TODO ditto -->
     </properties>
     <dependencies>
         <dependency>
@@ -81,14 +79,14 @@
             <version>2.4</version>
         </dependency>
         <dependency>
-            <groupId>org.jenkins-ci.plugins.workflow</groupId>
-            <artifactId>workflow-api</artifactId>
-            <version>2.5-SNAPSHOT</version>
+            <groupId>com.github.jglick</groupId> <!-- TODO pending https://github.com/jenkinsci/workflow-api-plugin/pull/17 -->
+            <artifactId>workflow-api-plugin</artifactId>
+            <version>99f1c51</version>
         </dependency>
         <dependency>
-            <groupId>org.jenkins-ci.plugins.workflow</groupId>
-            <artifactId>workflow-support</artifactId>
-            <version>2.9-SNAPSHOT</version>
+            <groupId>com.github.jglick</groupId> <!-- TODO pending https://github.com/jenkinsci/workflow-support-plugin/pull/15 -->
+            <artifactId>workflow-support-plugin</artifactId>
+            <version>cf6f11f</version>
         </dependency>
         <dependency>
             <groupId>org.jenkins-ci.plugins</groupId>
@@ -108,9 +106,9 @@
             <scope>test</scope>
         </dependency>
         <dependency>
-            <groupId>org.jenkins-ci.plugins.workflow</groupId>
-            <artifactId>workflow-support</artifactId>
-            <version>2.9-SNAPSHOT</version>
+            <groupId>com.github.jglick</groupId> <!-- TODO pending https://github.com/jenkinsci/workflow-support-plugin/pull/15 -->
+            <artifactId>workflow-support-plugin</artifactId>
+            <version>cf6f11f</version>
             <classifier>tests</classifier>
             <scope>test</scope>
         </dependency>
