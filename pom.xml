--- conflicted
+++ resolved
@@ -86,18 +86,11 @@
         <dependency>
             <groupId>org.jenkins-ci.plugins.workflow</groupId>
             <artifactId>workflow-step-api</artifactId>
-<<<<<<< HEAD
-            <version>2.21</version>
-=======
->>>>>>> c6485944
         </dependency>
         <dependency>
             <groupId>org.jenkins-ci.plugins.workflow</groupId>
             <artifactId>workflow-api</artifactId>
-<<<<<<< HEAD
             <version>2.38-rc974.2eb15c40fbf9</version>
-=======
->>>>>>> c6485944
         </dependency>
         <dependency>
             <groupId>org.jenkins-ci.plugins.workflow</groupId>
@@ -106,19 +99,11 @@
         <dependency>
             <groupId>org.jenkins-ci.plugins</groupId>
             <artifactId>script-security</artifactId>
-<<<<<<< HEAD
-            <version>1.63</version>
-=======
->>>>>>> c6485944
             <scope>test</scope>
         </dependency>
         <dependency>
             <groupId>org.jenkins-ci.plugins.workflow</groupId>
             <artifactId>workflow-cps</artifactId>
-<<<<<<< HEAD
-            <version>2.78-rc2461.89fa3a91a5e8</version>
-=======
->>>>>>> c6485944
             <scope>test</scope>
         </dependency>
         <dependency>
