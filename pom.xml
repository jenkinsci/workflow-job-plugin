<?xml version="1.0" encoding="UTF-8"?>
<!--
  ~ The MIT License
  ~
  ~ Copyright (c) 2013-2014, CloudBees, Inc.
  ~
  ~ Permission is hereby granted, free of charge, to any person obtaining a copy
  ~ of this software and associated documentation files (the "Software"), to deal
  ~ in the Software without restriction, including without limitation the rights
  ~ to use, copy, modify, merge, publish, distribute, sublicense, and/or sell
  ~ copies of the Software, and to permit persons to whom the Software is
  ~ furnished to do so, subject to the following conditions:
  ~
  ~ The above copyright notice and this permission notice shall be included in
  ~ all copies or substantial portions of the Software.
  ~
  ~ THE SOFTWARE IS PROVIDED "AS IS", WITHOUT WARRANTY OF ANY KIND, EXPRESS OR
  ~ IMPLIED, INCLUDING BUT NOT LIMITED TO THE WARRANTIES OF MERCHANTABILITY,
  ~ FITNESS FOR A PARTICULAR PURPOSE AND NONINFRINGEMENT. IN NO EVENT SHALL THE
  ~ AUTHORS OR COPYRIGHT HOLDERS BE LIABLE FOR ANY CLAIM, DAMAGES OR OTHER
  ~ LIABILITY, WHETHER IN AN ACTION OF CONTRACT, TORT OR OTHERWISE, ARISING FROM,
  ~ OUT OF OR IN CONNECTION WITH THE SOFTWARE OR THE USE OR OTHER DEALINGS IN
  ~ THE SOFTWARE.
  -->

<project xmlns="http://maven.apache.org/POM/4.0.0" xmlns:xsi="http://www.w3.org/2001/XMLSchema-instance" xsi:schemaLocation="http://maven.apache.org/POM/4.0.0 http://maven.apache.org/xsd/maven-4.0.0.xsd">
    <modelVersion>4.0.0</modelVersion>
    <parent>
        <groupId>org.jenkins-ci.plugins</groupId>
        <artifactId>plugin</artifactId>
<<<<<<< HEAD
        <version>3.21</version>
=======
        <version>3.23</version>
>>>>>>> 46f83331
        <relativePath />
    </parent>
    <groupId>org.jenkins-ci.plugins.workflow</groupId>
    <artifactId>workflow-job</artifactId>
    <version>${revision}${changelist}</version>
    <packaging>hpi</packaging>
    <name>Pipeline: Job</name>
    <url>https://wiki.jenkins.io/display/JENKINS/Pipeline+Job+Plugin</url>
    <licenses>
        <license>
            <name>MIT License</name>
            <url>https://opensource.org/licenses/MIT</url>
        </license>
    </licenses>
    <scm>
        <connection>scm:git:git://github.com/jenkinsci/${project.artifactId}-plugin.git</connection>
        <developerConnection>scm:git:git@github.com:jenkinsci/${project.artifactId}-plugin.git</developerConnection>
        <url>https://github.com/jenkinsci/${project.artifactId}-plugin</url>
        <tag>${scmTag}</tag>
    </scm>
    <repositories>
        <repository>
            <id>repo.jenkins-ci.org</id>
            <url>https://repo.jenkins-ci.org/public/</url>
        </repository>
    </repositories>
    <pluginRepositories>
        <pluginRepository>
            <id>repo.jenkins-ci.org</id>
            <url>https://repo.jenkins-ci.org/public/</url>
        </pluginRepository>
    </pluginRepositories>
    <properties>
        <revision>2.26</revision>
        <changelist>-SNAPSHOT</changelist>
        <jenkins.version>2.121.1</jenkins.version>
        <java.level>8</java.level>
        <no-test-jar>false</no-test-jar>
        <useBeta>true</useBeta>
        <workflow-support-plugin.version>2.21-rc633.75b085dc17e0</workflow-support-plugin.version> <!-- TODO https://github.com/jenkinsci/workflow-support-plugin/pull/72 -->
        <scm-api-plugin.version>2.2.6</scm-api-plugin.version>
        <git-plugin.version>3.2.0</git-plugin.version>
        <jenkins-test-harness.version>2.33</jenkins-test-harness.version>
    </properties>
    <dependencies>
        <dependency>
            <groupId>org.jenkins-ci.plugins.workflow</groupId>
            <artifactId>workflow-step-api</artifactId>
            <version>2.13</version>
        </dependency>
        <dependency>
            <groupId>org.jenkins-ci.plugins.workflow</groupId>
            <artifactId>workflow-api</artifactId>
<<<<<<< HEAD
            <version>2.30-rc819.af477ab11872</version> <!-- TODO https://github.com/jenkinsci/workflow-api-plugin/pull/76 -->
=======
            <version>2.30-rc820.ba604ce51277</version> <!-- TODO https://github.com/jenkinsci/workflow-api-plugin/pull/17 -->
>>>>>>> 46f83331
        </dependency>
        <dependency>
            <groupId>org.jenkins-ci.plugins.workflow</groupId>
            <artifactId>workflow-support</artifactId>
            <version>${workflow-support-plugin.version}</version>
        </dependency>
        <dependency>
            <!-- Satisfy upper bound dependencies -->
            <groupId>org.jenkins-ci.plugins</groupId>
            <artifactId>script-security</artifactId>
            <version>1.42</version>
            <scope>test</scope>
        </dependency>
        <dependency>
            <groupId>org.jenkins-ci.plugins.workflow</groupId>
            <artifactId>workflow-cps</artifactId>
            <version>2.54</version>
            <scope>test</scope>
        </dependency>
        <dependency>
            <groupId>org.jenkins-ci.plugins</groupId>
            <artifactId>structs</artifactId>
            <version>1.14</version>
            <scope>test</scope>
        </dependency>
        <dependency>
            <groupId>org.jenkins-ci.plugins.workflow</groupId>
            <artifactId>workflow-basic-steps</artifactId>
            <version>2.4</version>
            <scope>test</scope>
        </dependency>
        <dependency>
            <groupId>org.jenkins-ci.plugins.workflow</groupId>
            <artifactId>workflow-support</artifactId>
            <version>${workflow-support-plugin.version}</version>
            <classifier>tests</classifier>
            <scope>test</scope>
        </dependency>
        <dependency>
            <groupId>org.jenkins-ci.plugins</groupId>
            <artifactId>pipeline-stage-step</artifactId>
            <version>2.2</version>
            <scope>test</scope>
        </dependency>
        <dependency>
            <groupId>org.jenkins-ci.plugins.workflow</groupId>
            <artifactId>workflow-scm-step</artifactId>
            <version>2.4</version>
            <scope>test</scope>
        </dependency>
        <dependency>
            <groupId>org.jenkins-ci.plugins.workflow</groupId>
            <artifactId>workflow-durable-task-step</artifactId>
            <version>2.11</version>
            <scope>test</scope>
        </dependency>
        <dependency>
            <groupId>org.jenkins-ci.plugins</groupId>
            <artifactId>pipeline-input-step</artifactId>
            <version>2.5</version>
            <scope>test</scope>
        </dependency>
        <dependency>
            <groupId>org.jenkins-ci.plugins</groupId>
            <artifactId>scm-api</artifactId>
            <version>${scm-api-plugin.version}</version>
            <scope>test</scope>
        </dependency>
        <dependency>
            <groupId>org.jenkins-ci.plugins</groupId>
            <artifactId>scm-api</artifactId>
            <version>${scm-api-plugin.version}</version>
            <classifier>tests</classifier>
            <scope>test</scope>
        </dependency>
        <dependency>
            <groupId>org.jenkins-ci.plugins</groupId>
            <artifactId>git</artifactId>
            <version>${git-plugin.version}</version>
            <scope>test</scope>
            <exclusions>
                <exclusion>
                    <groupId>commons-codec</groupId>
                    <artifactId>commons-codec</artifactId>
                </exclusion>
                <exclusion>
                    <groupId>org.apache.httpcomponents</groupId>
                    <artifactId>httpclient</artifactId>
                </exclusion>
                <exclusion> <!-- TODO pending https://github.com/jenkinsci/git-client-plugin/pull/264 -->
                    <groupId>commons-codec</groupId>
                    <artifactId>commons-codec</artifactId>
                </exclusion>
            </exclusions>
        </dependency>
        <dependency>
            <groupId>org.jenkins-ci.plugins</groupId>
            <artifactId>git</artifactId>
            <version>${git-plugin.version}</version>
            <classifier>tests</classifier>
            <scope>test</scope>
            <exclusions>
                <exclusion>
                    <groupId>commons-codec</groupId>
                    <artifactId>commons-codec</artifactId>
                </exclusion>
                <exclusion>
                    <groupId>org.apache.httpcomponents</groupId>
                    <artifactId>httpclient</artifactId>
                </exclusion>
            </exclusions>
        </dependency>
        <dependency>
            <groupId>org.jenkins-ci.plugins</groupId>
            <artifactId>mailer</artifactId>
            <version>1.18</version>
            <scope>test</scope>
        </dependency>
        <dependency>
            <groupId>org.jenkins-ci.plugins</groupId>
            <artifactId>junit</artifactId>
            <version>1.6</version>
            <scope>test</scope>
        </dependency>
    </dependencies>
    <build>
        <plugins>
            <plugin>
                <groupId>org.apache.maven.plugins</groupId>
                <artifactId>maven-surefire-plugin</artifactId>
                <configuration>
                <reuseForks>false</reuseForks> <!-- TODO reuse seems to cause problems in memory tests -->
                </configuration>
            </plugin>
        </plugins>
    </build>
</project><|MERGE_RESOLUTION|>--- conflicted
+++ resolved
@@ -28,11 +28,7 @@
     <parent>
         <groupId>org.jenkins-ci.plugins</groupId>
         <artifactId>plugin</artifactId>
-<<<<<<< HEAD
-        <version>3.21</version>
-=======
         <version>3.23</version>
->>>>>>> 46f83331
         <relativePath />
     </parent>
     <groupId>org.jenkins-ci.plugins.workflow</groupId>
@@ -86,11 +82,7 @@
         <dependency>
             <groupId>org.jenkins-ci.plugins.workflow</groupId>
             <artifactId>workflow-api</artifactId>
-<<<<<<< HEAD
-            <version>2.30-rc819.af477ab11872</version> <!-- TODO https://github.com/jenkinsci/workflow-api-plugin/pull/76 -->
-=======
-            <version>2.30-rc820.ba604ce51277</version> <!-- TODO https://github.com/jenkinsci/workflow-api-plugin/pull/17 -->
->>>>>>> 46f83331
+            <version>2.30-rc828.7aa7627c85df</version> <!-- TODO https://github.com/jenkinsci/workflow-api-plugin/pull/76 -->
         </dependency>
         <dependency>
             <groupId>org.jenkins-ci.plugins.workflow</groupId>
