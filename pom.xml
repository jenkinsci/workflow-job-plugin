<?xml version="1.0" encoding="UTF-8"?>
<!--
  ~ The MIT License
  ~
  ~ Copyright (c) 2013-2014, CloudBees, Inc.
  ~
  ~ Permission is hereby granted, free of charge, to any person obtaining a copy
  ~ of this software and associated documentation files (the "Software"), to deal
  ~ in the Software without restriction, including without limitation the rights
  ~ to use, copy, modify, merge, publish, distribute, sublicense, and/or sell
  ~ copies of the Software, and to permit persons to whom the Software is
  ~ furnished to do so, subject to the following conditions:
  ~
  ~ The above copyright notice and this permission notice shall be included in
  ~ all copies or substantial portions of the Software.
  ~
  ~ THE SOFTWARE IS PROVIDED "AS IS", WITHOUT WARRANTY OF ANY KIND, EXPRESS OR
  ~ IMPLIED, INCLUDING BUT NOT LIMITED TO THE WARRANTIES OF MERCHANTABILITY,
  ~ FITNESS FOR A PARTICULAR PURPOSE AND NONINFRINGEMENT. IN NO EVENT SHALL THE
  ~ AUTHORS OR COPYRIGHT HOLDERS BE LIABLE FOR ANY CLAIM, DAMAGES OR OTHER
  ~ LIABILITY, WHETHER IN AN ACTION OF CONTRACT, TORT OR OTHERWISE, ARISING FROM,
  ~ OUT OF OR IN CONNECTION WITH THE SOFTWARE OR THE USE OR OTHER DEALINGS IN
  ~ THE SOFTWARE.
  -->

<project xmlns="http://maven.apache.org/POM/4.0.0" xmlns:xsi="http://www.w3.org/2001/XMLSchema-instance" xsi:schemaLocation="http://maven.apache.org/POM/4.0.0 http://maven.apache.org/xsd/maven-4.0.0.xsd">
    <modelVersion>4.0.0</modelVersion>
    <parent>
        <groupId>org.jenkins-ci.plugins</groupId>
        <artifactId>plugin</artifactId>
        <version>3.19</version>
        <relativePath />
    </parent>
    <groupId>org.jenkins-ci.plugins.workflow</groupId>
    <artifactId>workflow-job</artifactId>
    <version>${revision}${changelist}</version>
    <packaging>hpi</packaging>
    <name>Pipeline: Job</name>
    <url>https://wiki.jenkins.io/display/JENKINS/Pipeline+Job+Plugin</url>
    <licenses>
        <license>
            <name>MIT License</name>
            <url>https://opensource.org/licenses/MIT</url>
        </license>
    </licenses>
    <scm>
        <connection>scm:git:git://github.com/jenkinsci/${project.artifactId}-plugin.git</connection>
        <developerConnection>scm:git:git@github.com:jenkinsci/${project.artifactId}-plugin.git</developerConnection>
        <url>https://github.com/jenkinsci/${project.artifactId}-plugin</url>
        <tag>${scmTag}</tag>
    </scm>
    <repositories>
        <repository>
            <id>repo.jenkins-ci.org</id>
            <url>https://repo.jenkins-ci.org/public/</url>
        </repository>
    </repositories>
    <pluginRepositories>
        <pluginRepository>
            <id>repo.jenkins-ci.org</id>
            <url>https://repo.jenkins-ci.org/public/</url>
        </pluginRepository>
    </pluginRepositories>
    <properties>
        <revision>2.25</revision>
        <changelist>-SNAPSHOT</changelist>
        <jenkins.version>2.121.2</jenkins.version>
        <java.level>8</java.level>
        <no-test-jar>false</no-test-jar>
        <workflow-support-plugin.version>2.20</workflow-support-plugin.version>
        <scm-api-plugin.version>2.2.6</scm-api-plugin.version>
        <git-plugin.version>3.2.0</git-plugin.version>
        <jenkins-test-harness.version>2.33</jenkins-test-harness.version>
    </properties>
    <dependencies>
        <dependency>
            <groupId>org.jenkins-ci.plugins.workflow</groupId>
            <artifactId>workflow-step-api</artifactId>
            <version>2.13</version>
        </dependency>
        <dependency>
            <groupId>org.jenkins-ci.plugins.workflow</groupId>
            <artifactId>workflow-api</artifactId>
<<<<<<< HEAD
            <version>2.28</version>
=======
            <version>2.27</version>
>>>>>>> 3510070c
        </dependency>
        <dependency>
            <groupId>org.jenkins-ci.plugins.workflow</groupId>
            <artifactId>workflow-support</artifactId>
            <version>${workflow-support-plugin.version}</version>
        </dependency>
        <dependency>
            <!-- Satisfy upper bound dependencies -->
            <groupId>org.jenkins-ci.plugins</groupId>
            <artifactId>script-security</artifactId>
            <version>1.42</version>
            <scope>test</scope>
        </dependency>
        <dependency>
            <groupId>org.jenkins-ci.plugins.workflow</groupId>
            <artifactId>workflow-cps</artifactId>
            <version>2.54</version>
            <scope>test</scope>
        </dependency>
        <dependency>
            <groupId>org.jenkins-ci.plugins</groupId>
            <artifactId>structs</artifactId>
            <version>1.14</version>
            <scope>test</scope>
        </dependency>
        <dependency>
            <groupId>org.jenkins-ci.plugins.workflow</groupId>
            <artifactId>workflow-basic-steps</artifactId>
            <version>2.4</version>
            <scope>test</scope>
        </dependency>
        <dependency>
            <groupId>org.jenkins-ci.plugins.workflow</groupId>
            <artifactId>workflow-support</artifactId>
            <version>${workflow-support-plugin.version}</version>
            <classifier>tests</classifier>
            <scope>test</scope>
        </dependency>
        <dependency>
            <groupId>org.jenkins-ci.plugins.workflow</groupId>
            <artifactId>workflow-scm-step</artifactId>
            <version>2.4</version>
            <scope>test</scope>
        </dependency>
        <dependency>
            <groupId>org.jenkins-ci.plugins.workflow</groupId>
            <artifactId>workflow-durable-task-step</artifactId>
            <version>2.11</version>
            <scope>test</scope>
        </dependency>
        <dependency>
            <groupId>org.jenkins-ci.plugins</groupId>
            <artifactId>pipeline-input-step</artifactId>
            <version>2.5</version>
            <scope>test</scope>
        </dependency>
        <dependency>
            <groupId>org.jenkins-ci.plugins</groupId>
            <artifactId>scm-api</artifactId>
            <version>${scm-api-plugin.version}</version>
            <scope>test</scope>
        </dependency>
        <dependency>
            <groupId>org.jenkins-ci.plugins</groupId>
            <artifactId>scm-api</artifactId>
            <version>${scm-api-plugin.version}</version>
            <classifier>tests</classifier>
            <scope>test</scope>
        </dependency>
        <dependency>
            <groupId>org.jenkins-ci.plugins</groupId>
            <artifactId>git</artifactId>
            <version>${git-plugin.version}</version>
            <scope>test</scope>
            <exclusions>
                <exclusion>
                    <groupId>commons-codec</groupId>
                    <artifactId>commons-codec</artifactId>
                </exclusion>
                <exclusion>
                    <groupId>org.apache.httpcomponents</groupId>
                    <artifactId>httpclient</artifactId>
                </exclusion>
                <exclusion> <!-- TODO pending https://github.com/jenkinsci/git-client-plugin/pull/264 -->
                    <groupId>commons-codec</groupId>
                    <artifactId>commons-codec</artifactId>
                </exclusion>
            </exclusions>
        </dependency>
        <dependency>
            <groupId>org.jenkins-ci.plugins</groupId>
            <artifactId>git</artifactId>
            <version>${git-plugin.version}</version>
            <classifier>tests</classifier>
            <scope>test</scope>
            <exclusions>
                <exclusion>
                    <groupId>commons-codec</groupId>
                    <artifactId>commons-codec</artifactId>
                </exclusion>
                <exclusion>
                    <groupId>org.apache.httpcomponents</groupId>
                    <artifactId>httpclient</artifactId>
                </exclusion>
            </exclusions>
        </dependency>
        <dependency>
            <groupId>org.jenkins-ci.plugins</groupId>
            <artifactId>mailer</artifactId>
            <version>1.18</version>
            <scope>test</scope>
        </dependency>
        <dependency>
            <groupId>org.jenkins-ci.plugins</groupId>
            <artifactId>junit</artifactId>
            <version>1.6</version>
            <scope>test</scope>
        </dependency>
    </dependencies>
    <build>
        <plugins>
            <plugin>
                <groupId>org.apache.maven.plugins</groupId>
                <artifactId>maven-surefire-plugin</artifactId>
                <configuration>
                <reuseForks>false</reuseForks> <!-- TODO reuse seems to cause problems in memory tests -->
                </configuration>
            </plugin>
        </plugins>
    </build>
</project><|MERGE_RESOLUTION|>--- conflicted
+++ resolved
@@ -81,11 +81,7 @@
         <dependency>
             <groupId>org.jenkins-ci.plugins.workflow</groupId>
             <artifactId>workflow-api</artifactId>
-<<<<<<< HEAD
             <version>2.28</version>
-=======
-            <version>2.27</version>
->>>>>>> 3510070c
         </dependency>
         <dependency>
             <groupId>org.jenkins-ci.plugins.workflow</groupId>
