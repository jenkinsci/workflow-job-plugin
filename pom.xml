--- conflicted
+++ resolved
@@ -63,11 +63,7 @@
     </pluginRepositories>
     <properties>
         <changelist>999999-SNAPSHOT</changelist>
-<<<<<<< HEAD
-        <jenkins.version>2.453</jenkins.version>
-=======
         <jenkins.version>2.454</jenkins.version>
->>>>>>> bebf01bc
         <no-test-jar>false</no-test-jar>
         <useBeta>true</useBeta>
         <hpi.compatibleSinceVersion>2.26</hpi.compatibleSinceVersion>
