--- conflicted
+++ resolved
@@ -62,12 +62,7 @@
         </pluginRepository>
     </pluginRepositories>
     <properties>
-<<<<<<< HEAD
-        <jenkins-core.version>2.59-20170502.212005-2</jenkins-core.version> <!-- TODO https://github.com/jenkinsci/jenkins/pull/2864 -->
-        <jenkins-war.version>2.59-20170502.212049-2</jenkins-war.version>
-=======
-        <jenkins.version>2.60</jenkins.version>
->>>>>>> 70f444c6
+        <jenkins.version>2.61</jenkins.version>
         <java.level>8</java.level>
         <no-test-jar>false</no-test-jar>
         <workflow-support-plugin.version>2.14</workflow-support-plugin.version>
