--- conflicted
+++ resolved
@@ -28,11 +28,7 @@
     <parent>
         <groupId>org.jenkins-ci.plugins</groupId>
         <artifactId>plugin</artifactId>
-<<<<<<< HEAD
-        <version>3.4</version>
-=======
         <version>3.14</version>
->>>>>>> 25637306
         <relativePath />
     </parent>
     <groupId>org.jenkins-ci.plugins.workflow</groupId>
@@ -66,16 +62,12 @@
         </pluginRepository>
     </pluginRepositories>
     <properties>
-<<<<<<< HEAD
-        <jenkins.version>2.73.3</jenkins.version>
-=======
         <revision>2.22</revision>
         <changelist>-SNAPSHOT</changelist>
-        <jenkins.version>2.62</jenkins.version>
->>>>>>> 25637306
+        <jenkins.version>2.73.3</jenkins.version>
         <java.level>8</java.level>
         <no-test-jar>false</no-test-jar>
-        <workflow-support-plugin.version>2.19-20180209.204154-1</workflow-support-plugin.version> <!-- TODO https://github.com/jenkinsci/workflow-support-plugin/pull/56 -->
+        <workflow-support-plugin.version>2.19-rc287.918f5958551d</workflow-support-plugin.version> <!-- TODO https://github.com/jenkinsci/workflow-support-plugin/pull/56 -->
         <scm-api-plugin.version>2.2.6</scm-api-plugin.version>
         <git-plugin.version>3.2.0</git-plugin.version>
         <jenkins-test-harness.version>2.33</jenkins-test-harness.version>
