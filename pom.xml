<?xml version="1.0" encoding="UTF-8"?>
<!--
  ~ The MIT License
  ~
  ~ Copyright (c) 2013-2014, CloudBees, Inc.
  ~
  ~ Permission is hereby granted, free of charge, to any person obtaining a copy
  ~ of this software and associated documentation files (the "Software"), to deal
  ~ in the Software without restriction, including without limitation the rights
  ~ to use, copy, modify, merge, publish, distribute, sublicense, and/or sell
  ~ copies of the Software, and to permit persons to whom the Software is
  ~ furnished to do so, subject to the following conditions:
  ~
  ~ The above copyright notice and this permission notice shall be included in
  ~ all copies or substantial portions of the Software.
  ~
  ~ THE SOFTWARE IS PROVIDED "AS IS", WITHOUT WARRANTY OF ANY KIND, EXPRESS OR
  ~ IMPLIED, INCLUDING BUT NOT LIMITED TO THE WARRANTIES OF MERCHANTABILITY,
  ~ FITNESS FOR A PARTICULAR PURPOSE AND NONINFRINGEMENT. IN NO EVENT SHALL THE
  ~ AUTHORS OR COPYRIGHT HOLDERS BE LIABLE FOR ANY CLAIM, DAMAGES OR OTHER
  ~ LIABILITY, WHETHER IN AN ACTION OF CONTRACT, TORT OR OTHERWISE, ARISING FROM,
  ~ OUT OF OR IN CONNECTION WITH THE SOFTWARE OR THE USE OR OTHER DEALINGS IN
  ~ THE SOFTWARE.
  -->

<project xmlns="http://maven.apache.org/POM/4.0.0" xmlns:xsi="http://www.w3.org/2001/XMLSchema-instance" xsi:schemaLocation="http://maven.apache.org/POM/4.0.0 http://maven.apache.org/xsd/maven-4.0.0.xsd">
    <modelVersion>4.0.0</modelVersion>
    <parent>
        <groupId>org.jenkins-ci.plugins</groupId>
        <artifactId>plugin</artifactId>
        <version>2.36</version>
        <relativePath />
    </parent>
    <groupId>org.jenkins-ci.plugins.workflow</groupId>
    <artifactId>workflow-job</artifactId>
    <version>2.16-SNAPSHOT</version>
    <packaging>hpi</packaging>
    <name>Pipeline: Job</name>
    <url>https://wiki.jenkins-ci.org/display/JENKINS/Pipeline+Job+Plugin</url>
    <licenses>
        <license>
            <name>MIT License</name>
            <url>https://opensource.org/licenses/MIT</url>
        </license>
    </licenses>
    <scm>
        <connection>scm:git:git://github.com/jenkinsci/${project.artifactId}-plugin.git</connection>
        <developerConnection>scm:git:git@github.com:jenkinsci/${project.artifactId}-plugin.git</developerConnection>
        <url>https://github.com/jenkinsci/${project.artifactId}-plugin</url>
      <tag>HEAD</tag>
  </scm>
    <repositories>
        <repository>
            <id>repo.jenkins-ci.org</id>
            <url>https://repo.jenkins-ci.org/public/</url>
        </repository>
    </repositories>
    <pluginRepositories>
        <pluginRepository>
            <id>repo.jenkins-ci.org</id>
            <url>https://repo.jenkins-ci.org/public/</url>
        </pluginRepository>
    </pluginRepositories>
    <properties>
<<<<<<< HEAD
        <jenkins.version>2.76</jenkins.version>
=======
        <jenkins.version>2.62</jenkins.version>
>>>>>>> 24914113
        <java.level>8</java.level>
        <no-test-jar>false</no-test-jar>
        <workflow-support-plugin.version>2.16</workflow-support-plugin.version>
        <scm-api-plugin.version>2.1.1</scm-api-plugin.version>
        <git-plugin.version>3.2.0</git-plugin.version>
    </properties>
    <dependencies>
        <dependency>
            <groupId>org.jenkins-ci.plugins.workflow</groupId>
            <artifactId>workflow-step-api</artifactId>
            <version>2.13</version>
        </dependency>
        <dependency>
            <groupId>org.jenkins-ci.plugins.workflow</groupId>
            <artifactId>workflow-api</artifactId>
            <version>2.22</version>
        </dependency>
        <dependency>
            <groupId>org.jenkins-ci.plugins.workflow</groupId>
            <artifactId>workflow-support</artifactId>
            <version>${workflow-support-plugin.version}</version>
        </dependency>
        <dependency>
            <groupId>org.jenkins-ci.plugins.workflow</groupId>
            <artifactId>workflow-cps</artifactId>
            <version>2.29</version>
            <scope>test</scope>
        </dependency>
        <dependency>
            <groupId>org.jenkins-ci.plugins</groupId>
            <artifactId>structs</artifactId>
            <version>1.7</version>
            <scope>test</scope>
        </dependency>
        <dependency>
            <groupId>org.jenkins-ci.plugins.workflow</groupId>
            <artifactId>workflow-basic-steps</artifactId>
            <version>2.4</version>
            <scope>test</scope>
        </dependency>
        <dependency>
            <groupId>org.jenkins-ci.plugins.workflow</groupId>
            <artifactId>workflow-support</artifactId>
            <version>${workflow-support-plugin.version}</version>
            <classifier>tests</classifier>
            <scope>test</scope>
        </dependency>
        <dependency>
            <groupId>org.jenkins-ci.plugins.workflow</groupId>
            <artifactId>workflow-scm-step</artifactId>
            <version>2.4</version>
            <scope>test</scope>
        </dependency>
        <dependency>
            <groupId>org.jenkins-ci.plugins.workflow</groupId>
            <artifactId>workflow-durable-task-step</artifactId>
            <version>2.11</version>
            <scope>test</scope>
        </dependency>
        <dependency>
            <groupId>org.jenkins-ci.plugins</groupId>
            <artifactId>scm-api</artifactId>
            <version>${scm-api-plugin.version}</version>
            <scope>test</scope>
        </dependency>
        <dependency>
            <groupId>org.jenkins-ci.plugins</groupId>
            <artifactId>scm-api</artifactId>
            <version>${scm-api-plugin.version}</version>
            <classifier>tests</classifier>
            <scope>test</scope>
        </dependency>
        <dependency>
            <groupId>org.jenkins-ci.plugins</groupId>
            <artifactId>git</artifactId>
            <version>${git-plugin.version}</version>
            <scope>test</scope>
            <exclusions>
                <exclusion> <!-- TODO pending https://github.com/jenkinsci/git-client-plugin/pull/264 -->
                    <groupId>commons-codec</groupId>
                    <artifactId>commons-codec</artifactId>
                </exclusion>
            </exclusions>
        </dependency>
        <dependency>
            <groupId>org.jenkins-ci.plugins</groupId>
            <artifactId>git</artifactId>
            <version>${git-plugin.version}</version>
            <classifier>tests</classifier>
            <scope>test</scope>
        </dependency>
        <dependency>
            <groupId>org.jenkins-ci.plugins</groupId>
            <artifactId>mailer</artifactId>
            <version>1.18</version>
            <scope>test</scope>
        </dependency>
        <dependency>
            <groupId>org.jenkins-ci.plugins</groupId>
            <artifactId>junit</artifactId>
            <version>1.6</version>
            <scope>test</scope>
        </dependency>
    </dependencies>
</project><|MERGE_RESOLUTION|>--- conflicted
+++ resolved
@@ -62,11 +62,7 @@
         </pluginRepository>
     </pluginRepositories>
     <properties>
-<<<<<<< HEAD
         <jenkins.version>2.76</jenkins.version>
-=======
-        <jenkins.version>2.62</jenkins.version>
->>>>>>> 24914113
         <java.level>8</java.level>
         <no-test-jar>false</no-test-jar>
         <workflow-support-plugin.version>2.16</workflow-support-plugin.version>
