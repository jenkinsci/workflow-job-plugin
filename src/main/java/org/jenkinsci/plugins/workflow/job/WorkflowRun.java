/*
 * The MIT License
 *
 * Copyright (c) 2013-2014, CloudBees, Inc.
 *
 * Permission is hereby granted, free of charge, to any person obtaining a copy
 * of this software and associated documentation files (the "Software"), to deal
 * in the Software without restriction, including without limitation the rights
 * to use, copy, modify, merge, publish, distribute, sublicense, and/or sell
 * copies of the Software, and to permit persons to whom the Software is
 * furnished to do so, subject to the following conditions:
 *
 * The above copyright notice and this permission notice shall be included in
 * all copies or substantial portions of the Software.
 *
 * THE SOFTWARE IS PROVIDED "AS IS", WITHOUT WARRANTY OF ANY KIND, EXPRESS OR
 * IMPLIED, INCLUDING BUT NOT LIMITED TO THE WARRANTIES OF MERCHANTABILITY,
 * FITNESS FOR A PARTICULAR PURPOSE AND NONINFRINGEMENT. IN NO EVENT SHALL THE
 * AUTHORS OR COPYRIGHT HOLDERS BE LIABLE FOR ANY CLAIM, DAMAGES OR OTHER
 * LIABILITY, WHETHER IN AN ACTION OF CONTRACT, TORT OR OTHERWISE, ARISING FROM,
 * OUT OF OR IN CONNECTION WITH THE SOFTWARE OR THE USE OR OTHER DEALINGS IN
 * THE SOFTWARE.
 */

package org.jenkinsci.plugins.workflow.job;

import com.google.common.collect.ImmutableSortedSet;
import com.google.common.util.concurrent.FutureCallback;
import com.google.common.util.concurrent.ListenableFuture;
import com.google.common.util.concurrent.SettableFuture;
import edu.umd.cs.findbugs.annotations.SuppressFBWarnings;
import hudson.AbortException;
import hudson.BulkChange;
import hudson.EnvVars;
import hudson.Extension;
import hudson.FilePath;
import hudson.Functions;
import hudson.XmlFile;
import hudson.console.AnnotatedLargeText;
import hudson.console.ConsoleNote;
import hudson.console.ModelHyperlinkNote;
import hudson.model.BuildListener;
import hudson.model.Executor;
import hudson.model.Item;
import hudson.model.ParameterValue;
import hudson.model.ParametersAction;
import hudson.model.Queue;
import hudson.model.Result;
import hudson.model.Run;
import hudson.model.StreamBuildListener;
import hudson.model.TaskListener;
import hudson.model.User;
import hudson.model.listeners.RunListener;
import hudson.model.listeners.SCMListener;
import hudson.model.listeners.SaveableListener;
import hudson.scm.ChangeLogSet;
import hudson.scm.SCM;
import hudson.scm.SCMRevisionState;
import hudson.security.ACL;
import hudson.slaves.NodeProperty;
import hudson.util.Iterators;
import hudson.util.NullStream;
import hudson.util.PersistedList;
import java.io.BufferedReader;
import java.io.ByteArrayInputStream;
import java.io.ByteArrayOutputStream;
import java.io.File;
import java.io.FileOutputStream;
import java.io.IOException;
import java.io.InputStream;
import java.io.OutputStream;
import java.io.Reader;
import java.util.ArrayList;
import java.util.Collection;
import java.util.Date;
import java.util.HashMap;
import java.util.HashSet;
import java.util.LinkedList;
import java.util.List;
import java.util.Locale;
import java.util.Map;
import java.util.Set;
import java.util.concurrent.Future;
import java.util.concurrent.TimeUnit;
import java.util.logging.Level;
import java.util.logging.Logger;
import javax.annotation.CheckForNull;
import javax.annotation.Nonnull;
import jenkins.model.CauseOfInterruption;
import jenkins.model.Jenkins;
import jenkins.model.lazy.BuildReference;
import jenkins.model.lazy.LazyBuildMixIn;
import jenkins.model.queue.AsynchronousExecution;
import jenkins.scm.RunWithSCM;
import jenkins.security.NotReallyRoleSensitiveCallable;
import jenkins.util.Timer;
import org.acegisecurity.Authentication;
import org.jenkinsci.plugins.workflow.FilePathUtils;
import org.jenkinsci.plugins.workflow.actions.TimingAction;
import org.jenkinsci.plugins.workflow.flow.BlockableResume;
import org.jenkinsci.plugins.workflow.flow.DurabilityHintProvider;
import org.jenkinsci.plugins.workflow.flow.FlowCopier;
import org.jenkinsci.plugins.workflow.flow.FlowDefinition;
import org.jenkinsci.plugins.workflow.flow.FlowDurabilityHint;
import org.jenkinsci.plugins.workflow.flow.FlowExecution;
import org.jenkinsci.plugins.workflow.flow.FlowExecutionList;
import org.jenkinsci.plugins.workflow.flow.FlowExecutionListener;
import org.jenkinsci.plugins.workflow.flow.FlowExecutionOwner;
import org.jenkinsci.plugins.workflow.flow.GraphListener;
import org.jenkinsci.plugins.workflow.flow.StashManager;
import org.jenkinsci.plugins.workflow.graph.FlowEndNode;
import org.jenkinsci.plugins.workflow.graph.FlowNode;
import org.jenkinsci.plugins.workflow.job.console.NewNodeConsoleNote;
import org.jenkinsci.plugins.workflow.log.LogStorage;
import org.jenkinsci.plugins.workflow.steps.FlowInterruptedException;
import org.jenkinsci.plugins.workflow.steps.StepContext;
import org.jenkinsci.plugins.workflow.steps.StepExecution;
import org.jenkinsci.plugins.workflow.support.PipelineIOUtils;
import org.jenkinsci.plugins.workflow.support.concurrent.Futures;
import org.jenkinsci.plugins.workflow.support.concurrent.WithThreadName;
import org.jenkinsci.plugins.workflow.support.steps.input.POSTHyperlinkNote;
import org.kohsuke.accmod.Restricted;
import org.kohsuke.accmod.restrictions.DoNotUse;
import org.kohsuke.stapler.HttpResponse;
import org.kohsuke.stapler.HttpResponses;
import org.kohsuke.stapler.export.Exported;
import org.kohsuke.stapler.interceptor.RequirePOST;

@SuppressWarnings("SynchronizeOnNonFinalField")
@SuppressFBWarnings(value={"RC_REF_COMPARISON_BAD_PRACTICE_BOOLEAN"},
        justification="For Boolean comparison, this is for deserializing handle null completion states from legacy builds")
public final class WorkflowRun extends Run<WorkflowJob,WorkflowRun> implements FlowExecutionOwner.Executable, LazyBuildMixIn.LazyLoadingRun<WorkflowJob,WorkflowRun>, RunWithSCM<WorkflowJob,WorkflowRun> {

    private static final Logger LOGGER = Logger.getLogger(WorkflowRun.class.getName());

    private enum StopState {
        TERM, KILL;

        public String url() {
            return this.name().toLowerCase(Locale.ENGLISH);
        }
    }

    /** Null until started, or after serious failures or hard kill. */
    @CheckForNull volatile FlowExecution execution; // Not private for test use only

    /**
     * {@link Future} that yields {@link #execution}, when it is fully configured and ready to be exposed.
     */
    @CheckForNull
    private transient volatile SettableFuture<FlowExecution> executionPromise = SettableFuture.create();

    private transient final LazyBuildMixIn.RunMixIn<WorkflowJob,WorkflowRun> runMixIn = new LazyBuildMixIn.RunMixIn<WorkflowJob,WorkflowRun>() {
        @Override protected WorkflowRun asRun() {
            return WorkflowRun.this;
        }
    };
    private transient BuildListener listener;

    private transient boolean allowTerm;

    private transient boolean allowKill;

    /** Controls whether or not our execution has been initialized via its {@link FlowExecution#onLoad(FlowExecutionOwner)} method yet.*/
    volatile transient boolean executionLoaded = false;  // NonPrivate for tests

    /**
     * Cumulative list of people who contributed to the build problem.
     *
     * <p>
     * This is a list of {@link User#getId() user ids} who made a change
     * since the last non-broken build. Can be null (which should be
     * treated like empty set), because of the compatibility.
     *
     * <p>
     * This field is semi-final --- once set the value will never be modified.
     */
    private volatile Set<String> culprits;

    /**
     * Flag for whether or not the build has completed somehow.
     * This was previously a transient field, so we may need to recompute in {@link #onLoad} based on {@link FlowExecution#isComplete}.
     */
    Boolean completed;  // Non-private for testing

    /** Protects the access to logsToCopy, completed, and branchNameCache that are used in the logCopy process */
    private transient Object logCopyGuard = new Object();

    /** JENKINS-26761: supposed to always be set but sometimes is not. Access only through {@link #checkouts(TaskListener)}. */
    private @CheckForNull List<SCMCheckout> checkouts;
    // TODO could use a WeakReference to reduce memory, but that complicates how we add to it incrementally; perhaps keep a List<WeakReference<ChangeLogSet<?>>>
    private transient List<ChangeLogSet<? extends ChangeLogSet.Entry>> changeSets;

    /** True when first started, false when running after a restart. */
    private transient boolean firstTime;

    /** Obtain our guard object for log copying, lazily initializing if needed.
     *  Note: to avoid deadlocks, when nesting locks we ALWAYS need to lock on the logCopyGuard first, THEN the WorkflowRun.
     *  Synchronizing this helps ensure that fields are not mutated during a {@link #save()} operation, since that locks on the Run.
     */
    private synchronized Object getLogCopyGuard() { // TODO no longer used for log copying, so rename
        if (logCopyGuard == null) {
            logCopyGuard = new Object();
        }
        return logCopyGuard;
    }

    /** Avoids creating new instances, analogous to {@link TaskListener#NULL} but as full StreamBuildListener. */
    static final StreamBuildListener NULL_LISTENER = new StreamBuildListener(new NullStream());

    /** Used internally to ensure listener has been initialized correctly. */
    BuildListener getListener() {
        // Un-synchronized to prevent deadlocks (combination of run and logCopyGuard) until the log-handling rewrite removes the log copying
        // Note that in portions where multithreaded access is possible we are already synchronizing on logCopyGuard
        if (listener == null) {
            try {
                // TODO to better handle in-VM restart (e.g. in JenkinsRule), move CpsFlowExecution.suspendAll logic into a FlowExecution.notifyShutdown override, then make FlowExecutionOwner.notifyShutdown also overridable, which for WorkflowRun.Owner should listener.close() as needed
                // TODO JENKINS-30777 decorate with ConsoleLogFilter.all()
                listener = LogStorage.of(asFlowExecutionOwner()).overallListener();
            } catch (IOException | InterruptedException x) {
                LOGGER.log(Level.WARNING, "Error trying to open build log file for writing, output will be lost: " + getLogFile(), x);
                return NULL_LISTENER;
            }
        }
        return listener;
    }

    public WorkflowRun(WorkflowJob job) throws IOException {
        super(job);
        firstTime = true;
        checkouts = new PersistedList<>(this);
        //System.err.printf("created %s @%h%n", this, this);
    }

    public WorkflowRun(WorkflowJob job, File dir) throws IOException {
        super(job, dir);
        //System.err.printf("loaded %s @%h%n", this, this);
    }

    @Override public LazyBuildMixIn.RunMixIn<WorkflowJob,WorkflowRun> getRunMixIn() {
        return runMixIn;
    }

    @Override protected BuildReference<WorkflowRun> createReference() {
        return getRunMixIn().createReference();
    }

    @Override protected void dropLinks() {
        getRunMixIn().dropLinks();
    }

    @Exported
    @Override public WorkflowRun getPreviousBuild() {
        return getRunMixIn().getPreviousBuild();
    }

    @Exported
    @Override public WorkflowRun getNextBuild() {
        return getRunMixIn().getNextBuild();
    }

    /**
     * Actually executes the workflow.
     */
    @Override public void run() {
        if (!firstTime) {
            throw sleep();
        }
        try {
            onStartBuilding();
            charset = "UTF-8"; // cannot override getCharset, and various Run methods do not call it anyway
            BuildListener myListener = getListener();
            myListener.started(getCauses());
            Authentication auth = Jenkins.getAuthentication();
            if (!auth.equals(ACL.SYSTEM)) {
                String name = auth.getName();
                if (!auth.equals(Jenkins.ANONYMOUS)) {
                    name = ModelHyperlinkNote.encodeTo(User.get(name));
                }
                myListener.getLogger().println(/* hudson.model.Messages.Run_running_as_(name) */ "Running as " + name);
            }
            RunListener.fireStarted(this, myListener);
            updateSymlinks(myListener);
            FlowDefinition definition = getParent().getDefinition();
            if (definition == null) {
                throw new AbortException("No flow definition, cannot run");
            }

            Owner owner = new Owner(this);
            FlowExecution newExecution = definition.create(owner, myListener, getAllActions());

            boolean loggedHintOverride = false;
            if (newExecution instanceof BlockableResume) {
                boolean blockResume = getParent().isResumeBlocked();
                ((BlockableResume) newExecution).setResumeBlocked(blockResume);
                if (blockResume) {
                    myListener.getLogger().println("Resume disabled by user, switching to high-performance, low-durability mode.");
                    loggedHintOverride = true;
                }
            }
            if (!loggedHintOverride) {  // Avoid double-logging
                myListener.getLogger().println("Running in Durability level: "+DurabilityHintProvider.suggestedFor(this.project));
            }
            save();  // Save before we add to the FlowExecutionList, to ensure we never have a run with a null build.
            synchronized (getLogCopyGuard()) {  // Technically safe but it makes FindBugs happy
                FlowExecutionList.get().register(owner);
                newExecution.addListener(new GraphL());
                newExecution.addListener(new NodePrintListener());
                completed = Boolean.FALSE;
                executionLoaded = true;
                execution = newExecution;
            }
            SettableFuture<FlowExecution> exec = getSettableExecutionPromise();
            if (!exec.isDone()) {
                exec.set(newExecution);
            }
            newExecution.start();  // We should probably have the promise set before beginning, no?
            FlowExecutionListener.fireRunning(newExecution);

        } catch (Throwable x) {
            execution = null; // ensures isInProgress returns false
            executionLoaded = true;
            finish(Result.FAILURE, x);
            try {
                SettableFuture<FlowExecution> exec = getSettableExecutionPromise();
                if (!exec.isDone()) {
                    exec.setException(x);
                }
            } catch (Error e) {
                if (e != x) { // cf. CpsThread.runNextChunk
                    throw e;
                }
            }
            return;
        }
        throw sleep();
    }

    private AsynchronousExecution sleep() {
        return new AsynchronousExecution() {
            @Override public void interrupt(boolean forShutdown) {
                if (forShutdown) {
                    return;
                }
                Timer.get().submit(new Runnable() {
                    @Override public void run() {
                        FlowExecution fetchedExecution = execution;
                        if (fetchedExecution == null) {
                            return;
                        }
                        Executor executor = getExecutor();
                        if (executor == null) {
                            LOGGER.log(Level.WARNING, "Lost executor for {0}", WorkflowRun.this);
                            return;
                        }
                        try {
                            Collection<CauseOfInterruption> causes = executor.getCausesOfInterruption();
                            fetchedExecution.interrupt(executor.abortResult(), causes.toArray(new CauseOfInterruption[causes.size()]));
                        } catch (Exception x) {
                            LOGGER.log(Level.WARNING, null, x);
                        }
                        executor.recordCauseOfInterruption(WorkflowRun.this, getListener());
                        printLater(StopState.TERM, "Click here to forcibly terminate running steps");
                    }
                });
            }
            @Override public boolean blocksRestart() {
                FlowExecution exec = getExecution();
                return exec != null && exec.blocksRestart();
            }
            @Override public boolean displayCell() {
                return blocksRestart();
            }
        };
    }

    private void printLater(final StopState state, final String message) {
        Timer.get().schedule(new Runnable() {
            @Override public void run() {
                if (!isInProgress()) {
                    return;
                }
                switch (state) {
                    case TERM:
                        allowTerm = true;
                        break;
                    case KILL:
                        allowKill = true;
                        break;
                }
                getListener().getLogger().println(POSTHyperlinkNote.encodeTo("/" + getUrl() + state.url(), message));
            }
        }, 15, TimeUnit.SECONDS);
    }

    /** Sends {@link StepContext#onFailure} to all running (leaf) steps. */
    @RequirePOST
    public void doTerm() {
        checkPermission(Item.CANCEL);
        if (!isInProgress() || /* redundant, but make FindBugs happy */ execution == null) {
            return;
        }
        final Throwable x = new FlowInterruptedException(Result.ABORTED);
        FlowExecution exec = getExecution();
        if (exec == null) { // Already dead, just make sure statuses reflect that.
            synchronized (getLogCopyGuard()) {
                // Null execution means a hard-kill of the execution and build is by definition dead
                // So we should make sure the result is set to failure if un-set and it's completed and then save.
                boolean modified = false;
                if (result == null) {
                    setResult(Result.FAILURE);
                    modified = true;
                }
                if (completed != Boolean.TRUE) {
                    completed = true;
                    modified = true;
                }
                if (modified) {
                    saveWithoutFailing();
                }
                return;
            }
        }
        Futures.addCallback(exec.getCurrentExecutions(/* cf. JENKINS-26148 */true), new FutureCallback<List<StepExecution>>() {
            @Override public void onSuccess(List<StepExecution> l) {
                for (StepExecution e : Iterators.reverse(l)) {
                    StepContext context = e.getContext();
                    context.onFailure(x);
                    try {
                        FlowNode n = context.get(FlowNode.class);
                        if (n != null) {
                            getListener().getLogger().println("Terminating " + n.getDisplayFunctionName());
                        }
                    } catch (Exception x) {
                        LOGGER.log(Level.FINE, null, x);
                    }
                }
            }
            @Override public void onFailure(Throwable t) {}
        });
        printLater(StopState.KILL, "Click here to forcibly kill entire build");
    }

    /** Immediately kills the build. */
    @RequirePOST
    public void doKill() {
        checkPermission(Item.CANCEL);
        if (!isBuilding() || /* probably redundant, but just to be sure */ execution == null) {
            return;
        }
        synchronized (getLogCopyGuard()) {
            getListener().getLogger().println("Hard kill!");
        }
        synchronized (this) {
            execution = null; // ensures isInProgress returns false
            executionLoaded = true;
        }
        FlowInterruptedException suddenDeath = new FlowInterruptedException(Result.ABORTED);
        finish(Result.ABORTED, suddenDeath);
        getSettableExecutionPromise().setException(suddenDeath);
        // TODO CpsFlowExecution.onProgramEnd does some cleanup which we cannot access here; perhaps need a FlowExecution.halt(Throwable) API?
    }

    @Override public EnvVars getEnvironment(TaskListener listener) throws IOException, InterruptedException {
        EnvVars env = super.getEnvironment(listener);

        Jenkins instance = Jenkins.getInstance();
        if (instance != null) {
            for (NodeProperty nodeProperty : instance.getGlobalNodeProperties()) {
                nodeProperty.buildEnvVars(env, listener);
            }
        }
        // TODO EnvironmentContributingAction does not support Job yet:
        ParametersAction a = getAction(ParametersAction.class);
        if (a != null) {
            for (ParameterValue v : a) {
                v.buildEnvironment(this, env);
            }
        }

        EnvVars.resolve(env);
        return env;
    }

    @Restricted(DoNotUse.class) // Jelly
    public boolean hasAllowTerm() {
        return isBuilding() && allowTerm;
    }

    @Restricted(DoNotUse.class) // Jelly
    public boolean hasAllowKill() {
        return isBuilding() && allowKill;
    }

    private static final Map<String,WorkflowRun> LOADING_RUNS = new HashMap<>();

    private String key() {
        return getParent().getFullName() + '/' + getId();
    }

    /** Hack to allow {@link #execution} to use an {@link Owner} referring to this run, even when it has not yet been loaded. */
    @Override public void reload() throws IOException {
        synchronized (LOADING_RUNS) {
            LOADING_RUNS.put(key(), this);
        }

        // super.reload() forces result to be FAILURE, so working around that
        new XmlFile(XSTREAM,new File(getRootDir(),"build.xml")).unmarshal(this);
    }

    @Override protected void onLoad() {
        try {
            synchronized (getLogCopyGuard()) {
                if (executionLoaded) {
                    LOGGER.log(Level.WARNING, "Double onLoad of build "+this);
                    return;
                }
                boolean needsToPersist = completed == null;
                super.onLoad();

                if (completed == Boolean.TRUE && result == null) {
                    LOGGER.log(Level.FINE, "Completed build with no result set, defaulting to failure for "+this);
                    setResult(Result.FAILURE);
                    needsToPersist = true;
                }

                // TODO See if we can simplify this, especially around interactions with 'completed'.

                if (execution != null && completed != Boolean.TRUE) {
                    FlowExecution fetchedExecution = getExecution();  // Triggers execution.onLoad so we can resume running if not done

                    if (fetchedExecution != null) {
                        if (completed == null) {
                            completed = Boolean.valueOf(fetchedExecution.isComplete());
                        }

                        if (!completed == Boolean.TRUE) {
                            // we've been restarted while we were running. let's get the execution going again.
                            FlowExecutionListener.fireResumed(fetchedExecution);

                            getListener().getLogger().println("Resuming build at " + new Date() + " after Jenkins restart");
                            Timer.get().submit(() -> Queue.getInstance().schedule(new AfterRestartTask(WorkflowRun.this), 0)); // JENKINS-31614
                        }
                    } else {   // Execution nulled due to a critical failure, explicitly mark completed
                        completed = Boolean.TRUE;
                    }
                } else if (execution == null) {
                    completed = Boolean.TRUE;
                }
                if (needsToPersist && completed) {
                    try {
                        save();
                    } catch (Exception ex) {
                        LOGGER.log(Level.WARNING, "Error while saving build to update completed flag "+this, ex);
                    }
                }
            }
        } finally {  // Ensure the run is ALWAYS removed from loading even if something failed, so threads awaken.
            checkouts(null); // only for diagnostics
            synchronized (LOADING_RUNS) {
                LOADING_RUNS.remove(key()); // or could just make the value type be WeakReference<WorkflowRun>
                LOADING_RUNS.notifyAll();
            }
        }
    }

    // Overridden since super version has an unwanted assertion about this.state, which we do not use.
    @Override public void setResult(Result r) {
        if (result == null || r.isWorseThan(result)) {
            result = r;
            LOGGER.log(Level.FINE, this + " in " + getRootDir() + ": result is set to " + r, LOGGER.isLoggable(Level.FINER) ? new Exception() : null);
        }
    }

    /** Handles normal build completion (including errors) but also handles the case that the flow did not even start correctly, for example due to an error in {@link FlowExecution#start}. */
    private void finish(@Nonnull Result r, @CheckForNull Throwable t) {
        boolean nullListener = false;
        synchronized (getLogCopyGuard()) {
            nullListener = listener == null;
            setResult(r);
            completed = Boolean.TRUE;
            duration = Math.max(0, System.currentTimeMillis() - getStartTimeInMillis());
        }
        try {
            LOGGER.log(Level.INFO, "{0} completed: {1}", new Object[]{toString(), getResult()});
            if (nullListener) {
                // Never even made it to running, either failed when fresh-started or resumed -- otherwise getListener would have run
                LOGGER.log(Level.WARNING, this + " failed to start", t);
            } else {
                RunListener.fireCompleted(WorkflowRun.this, getListener());
                if (t instanceof AbortException) {
                    getListener().error(t.getMessage());
                } else if (t instanceof FlowInterruptedException) {
                    ((FlowInterruptedException) t).handle(this, getListener());
                } else if (t != null) {
                    Functions.printStackTrace(t, getListener().getLogger());
                }
                getListener().finished(getResult());
                if (listener instanceof AutoCloseable) {
                    try {
                        ((AutoCloseable) listener).close();
                    } catch (Exception x) {
                        LOGGER.log(Level.WARNING, "could not close build log for " + this, x);
                    }
                }
                listener = null;
            }
            saveWithoutFailing(); // TODO useless if we are inside a BulkChange
            Timer.get().submit(() -> {
                try {
                    getParent().logRotate();
                } catch (Exception x) {
                    LOGGER.log(Level.WARNING, "failed to perform log rotation after " + this, x);
                }
            });
            onEndBuilding();
        } finally {  // Ensure this is ALWAYS removed from FlowExecutionList
            FlowExecutionList.get().unregister(new Owner(this));
        }

        try {
            StashManager.maybeClearAll(this);
        } catch (IOException x) {
            LOGGER.log(Level.WARNING, "failed to clean up stashes from " + this, x);
        }
        FlowExecution exec = getExecution();
        if (exec != null) {
            FlowExecutionListener.fireCompleted(exec);
        }
    }

    @Override public void deleteArtifacts() throws IOException {
        super.deleteArtifacts();
        StashManager.clearAll(this);
    }

    /**
     * Gets the associated execution state, and do a more expensive loading operation if not initialized.
     * Performs all the needed initialization for the execution pre-loading too -- sets the executionPromise, adds Listener, calls onLoad on it etc.
     * @return non-null after the flow has started, even after finished (but may be null temporarily when about to start, or if starting failed)
     */
    public @CheckForNull FlowExecution getExecution() {
        if (executionLoaded || execution == null) {  // Avoids highly-contended synchronization on run
            return execution;
        } else {  // Try to lazy-load execution
            synchronized (this) {  // Double-checked locking rendered safe by use of volatile field
                FlowExecution fetchedExecution = execution;
                if (executionLoaded || fetchedExecution == null) {
                    return fetchedExecution;
                }
                try {
                    if (fetchedExecution instanceof BlockableResume) {
                        BlockableResume blockableExecution = (BlockableResume) fetchedExecution;
                        boolean parentBlocked = getParent().isResumeBlocked();
                        if (parentBlocked != blockableExecution.isResumeBlocked()) {  // Avoids issues with WF-CPS versions before JENKINS-49961 patch
                            blockableExecution.setResumeBlocked(parentBlocked);
                        }
                    }
                    GraphListener finishListener = null;
                    if (this.completed != Boolean.TRUE) {
                        finishListener = new FailOnLoadListener();
                        fetchedExecution.addListener(finishListener);  // So we can still ensure build finishes if onLoad generates a FlowEndNode
                    }
                    fetchedExecution.onLoad(new Owner(this));
                    if (this.completed != Boolean.TRUE) {
<<<<<<< HEAD
                        // Defer the normal listener to ensure onLoad can complete before finish() is called since that may
                        // need the build to be loaded and can result in loading loops otherwise.
                        fetchedExecution.removeListener(finishListener);
                        fetchedExecution.addListener(new GraphL());
                        fetchedExecution.addListener(new NodePrintListener());
=======
                        if (fetchedExecution.isComplete()) {  // See JENKINS-50199 for cases where the execution is marked complete but build is not
                            // Somehow arrived at one of those weird states
                            LOGGER.log(Level.WARNING, "Found incomplete build with completed execution - display name: "+this.getFullDisplayName());
                            this.completed = true;
                            Result finalResult = Result.FAILURE;
                            List<FlowNode> heads = fetchedExecution.getCurrentHeads();
                            if (!heads.isEmpty() && heads.get(0) instanceof FlowEndNode) {
                                finalResult = ((FlowEndNode)(heads.get(0))).getResult();
                            }
                            setResult(finalResult);
                            fetchedExecution.removeListener(finishListener);
                            saveWithoutFailing();
                        } else {
                            // Defer the normal listener to ensure onLoad can complete before finish() is called since that may
                            // need the build to be loaded and can result in loading loops otherwise.
                            fetchedExecution.removeListener(finishListener);
                            fetchedExecution.addListener(new GraphL());
                        }
>>>>>>> 3510070c
                    }
                    SettableFuture<FlowExecution> settablePromise = getSettableExecutionPromise();
                    if (!settablePromise.isDone()) {
                        settablePromise.set(fetchedExecution);
                    }
                    executionLoaded = true;
                    return fetchedExecution;
                } catch (Exception x) {
                    if (result == null) {
                        setResult(Result.FAILURE);
                    }
                    LOGGER.log(Level.WARNING, "Nulling out FlowExecution due to error in build " + this, x);
                    execution = null; // probably too broken to use
                    executionLoaded = true;
                    saveWithoutFailing(); // Ensure we do not try to load again
                    return null;
                }
            }
        }
    }

    /**
     * Allows the caller to block on {@link FlowExecution}, which gets created relatively quickly
     * after the build gets going.
     */
    @Nonnull
    public ListenableFuture<FlowExecution> getExecutionPromise() {
        return getSettableExecutionPromise();
    }

    /** Initializes and returns the executionPromise to avoid null risk */
    @Nonnull
    private SettableFuture<FlowExecution> getSettableExecutionPromise() {
        SettableFuture execOut = executionPromise;
        if (execOut == null) { // Double-checked locking safe rendered safe by volatile field
            synchronized(this) {
                execOut = executionPromise; // Fetch again from field in case another thread created it
                if (execOut == null) {
                    execOut = SettableFuture.create();
                    executionPromise = execOut;
                }
                return execOut;
            }
        }
        return execOut;
    }

    @Override public @Nonnull FlowExecutionOwner asFlowExecutionOwner() {
        return new Owner(this);
    }

    @Override
    public boolean hasntStartedYet() {
        return result == null && execution==null;
    }

    @Override public boolean isBuilding() {
        return result == null || isInProgress();
    }

    @Exported
    @Override protected boolean isInProgress() {
        if (completed == Boolean.TRUE) {  // Has a persisted completion state
            return false;
        } else {
            // This may seem gratuitous but we MUST to check the execution in case 'completed' has not been set yet
            // thus avoiding some (rare but possible) race conditions
            FlowExecution exec = getExecution();
            return exec != null && !exec.isComplete();
        }
    }

    @Override public boolean isLogUpdated() {
        return isBuilding(); // there is no equivalent to a post-production state for flows
    }

    synchronized @Nonnull List<SCMCheckout> checkouts(@CheckForNull TaskListener listener) {
        if (checkouts == null) {
            LOGGER.log(Level.WARNING, "JENKINS-26761: no checkouts in {0}", this);
            if (listener != null) {
                listener.error("JENKINS-26761: list of SCM checkouts in " + this + " was lost; polling will be broken");
            }
            checkouts = new PersistedList<>(this);
            // Could this.save(), but might pollute diagnosis, and (worse) might clobber real data if there is >1 WorkflowRun with the same ID.
        }
        return checkouts;
    }

    @Override
    @Exported
    public synchronized List<ChangeLogSet<? extends ChangeLogSet.Entry>> getChangeSets() {
        if (changeSets == null) {
            changeSets = new ArrayList<>();
            for (SCMCheckout co : checkouts(null)) {
                if (co.changelogFile != null && co.changelogFile.isFile()) {
                    try {
                        ChangeLogSet<? extends ChangeLogSet.Entry> changeLogSet =
                                co.scm.createChangeLogParser().parse(this, co.scm.getEffectiveBrowser(), co.changelogFile);
                        if (!changeLogSet.isEmptySet()) {
                            changeSets.add(changeLogSet);
                        }
                    } catch (Exception x) {
                        LOGGER.log(Level.WARNING, "could not parse " + co.changelogFile, x);
                    }
                }
            }
        }
        return changeSets;
    }

    @Override
    @CheckForNull public Set<String> getCulpritIds() {
        if (shouldCalculateCulprits()) {
            HashSet<String> tempCulpritIds = new HashSet<>();
            for (User u : getCulprits()) {
                tempCulpritIds.add(u.getId());
            }
            if (isBuilding()) {
                return ImmutableSortedSet.copyOf(tempCulpritIds);
            } else {
                culprits = ImmutableSortedSet.copyOf(tempCulpritIds);
            }
        }
        return culprits;
    }

    @Override
    @Exported
    @Nonnull public Set<User> getCulprits() {
        return RunWithSCM.super.getCulprits();
    }

    @Override
    public boolean shouldCalculateCulprits() {
        return isBuilding() || culprits == null;
    }

    @RequirePOST
    public synchronized HttpResponse doStop() {
        Executor e = getOneOffExecutor();
        if (e != null) {
            return e.doStop();
        } else {
            doKill();
            return HttpResponses.forwardToPreviousPage();
        }
    }

    private void onCheckout(SCM scm, FilePath workspace, TaskListener listener, @CheckForNull File changelogFile, @CheckForNull SCMRevisionState pollingBaseline) throws Exception {
        if (changelogFile != null && changelogFile.isFile()) {
            ChangeLogSet<?> cls = scm.createChangeLogParser().parse(this, scm.getEffectiveBrowser(), changelogFile);
            if (!cls.isEmptySet()) {
                getChangeSets().add(cls);
            }
            for (SCMListener l : SCMListener.all()) {
                l.onChangeLogParsed(this, scm, listener, cls);
            }
        }
        checkouts(listener).add(new SCMCheckout(scm, FilePathUtils.getNodeName(workspace), workspace.getRemote(), changelogFile, pollingBaseline));
    }

    static final class SCMCheckout {
        final SCM scm;
        final String node;
        final String workspace;
        // TODO JENKINS-27704 make this a String and relativize to Run.rootDir if possible
        final @CheckForNull File changelogFile;
        final @CheckForNull SCMRevisionState pollingBaseline;
        SCMCheckout(SCM scm, String node, String workspace, File changelogFile, SCMRevisionState pollingBaseline) {
            this.scm = scm;
            this.node = node;
            this.workspace = workspace;
            this.changelogFile = changelogFile;
            this.pollingBaseline = pollingBaseline;
        }
        // TODO replace with Run.XSTREAM2.addCriticalField(SCMCheckout.class, "scm") when not @Restricted(NoExternalUse.class)
        private Object readResolve() {
            if (scm == null) {
                throw new IllegalStateException("Unloadable scm field");
            }
            return this;
        }
    }

    private static final class Owner extends FlowExecutionOwner {
        private final String job;
        private final String id;
        private transient @CheckForNull WorkflowRun run;
        Owner(WorkflowRun run) {
            job = run.getParent().getFullName();
            id = run.getId();
            this.run = run;
        }
        private String key() {
            return job + '/' + id;
        }
        private @Nonnull WorkflowRun run() throws IOException {
            if (run==null) {
                WorkflowRun candidate;
                synchronized (LOADING_RUNS) {
                    candidate = LOADING_RUNS.get(key());
                }
                if (candidate != null && candidate.getParent().getFullName().equals(job) && candidate.getId().equals(id)) {
                    run = candidate;
                } else {
                    final Jenkins jenkins = Jenkins.getInstance();
                    if (jenkins == null) {
                        throw new IOException("Jenkins is not running"); // do not use Jenkins.getActiveInstance() as that is an ISE
                    }
                    WorkflowJob j = ACL.impersonate(ACL.SYSTEM, new NotReallyRoleSensitiveCallable<WorkflowJob,IOException>() {
                        @Override public WorkflowJob call() throws IOException {
                            return jenkins.getItemByFullName(job, WorkflowJob.class);
                        }
                    });
                    if (j == null) {
                        throw new IOException("no such WorkflowJob " + job);
                    }
                    run = j._getRuns().getById(id);
                    if (run == null) {
                        throw new IOException("no such build " + id + " in " + job);
                    }
                    //System.err.printf("getById found %s @%h%n", run, run);
                }
            }
            return run;
        }

        @Override public FlowExecution get() throws IOException {
            WorkflowRun r = run();
            synchronized (LOADING_RUNS) {
                int count = 5;
                while (r.execution == null && LOADING_RUNS.containsKey(key()) && count-- > 0) {
                    try (WithThreadName naming = new WithThreadName(": waiting for " + key())) {
                        LOADING_RUNS.wait(/* 1m */60_000);
                    } catch (InterruptedException x) {
                        LOGGER.log(Level.WARNING, "failed to wait for " + r + " to be loaded", x);
                        break;
                    }
                }
            }
            FlowExecution exec = r.getExecution();
            if (exec != null) {
                return exec;
            } else {
                throw new IOException(r + " did not yet start");
            }
        }
        @Override public FlowExecution getOrNull() {
            try {
                WorkflowRun run = run();
                ListenableFuture<FlowExecution> promise = run.getExecutionPromise();
                if (promise.isDone()) {
                    // Weird, I know, but this ensures we trigger the onLoad for the execution via the lazy-load mechanism
                    return run.getExecution();
                }
            } catch (Exception x) {
                LOGGER.log(/* not important */Level.FINE, null, x);
            }
            return null;
        }
        @Override public File getRootDir() throws IOException {
            return run().getRootDir();
        }
        @Override public Queue.Executable getExecutable() throws IOException {
            return run();
        }
        @Override public String getUrl() throws IOException {
            return run().getUrl();
        }
        @Override public TaskListener getListener() throws IOException {
            return run().getListener();
        }
        @Override public String toString() {
            return "Owner[" + key() + ":" + run + "]";
        }

        @Override
        public boolean equals(Object o) {
            if (!(o instanceof Owner)) {
                return false;
            }
            Owner that = (Owner) o;
            return job.equals(that.job) && id.equals(that.id);
        }

        @Override
        public int hashCode() {
            return job.hashCode() ^ id.hashCode();
        }
        private static final long serialVersionUID = 1;
    }

    /** Exists solely to handle cases where the build fails to load during onLoad and we need to trigger 'finish' but at a delay.
     */
    private final class FailOnLoadListener implements GraphListener {
        @Override public void onNewHead(FlowNode node) {
            if (node instanceof FlowEndNode) {
                Timer.get().schedule(() -> {
                    synchronized (getLogCopyGuard()) {
                        finish(((FlowEndNode) node).getResult(), execution != null ? execution.getCauseOfFailure() : null);
                    }
                }, 1, TimeUnit.SECONDS);
            }
        }
    }

    private final class GraphL implements GraphListener {
        @Override public void onNewHead(FlowNode node) {
            if (node.getPersistentAction(TimingAction.class) == null) {
                node.addAction(new TimingAction());
            }

            FlowExecution exec = getExecution();
            if (node instanceof FlowEndNode) {
                finish(((FlowEndNode) node).getResult(), exec != null ? exec.getCauseOfFailure() : null);
            } else {
                if (exec != null && exec.getDurabilityHint().isPersistWithEveryStep()) {
                    saveWithoutFailing();
                }
            }
        }
    }

    /**
     * Prints nodes as they appear (including block start and end nodes).
     */
    private final class NodePrintListener implements GraphListener.Synchronous {
        @Override public void onNewHead(FlowNode node) {
            NewNodeConsoleNote.print(node, getListener());
        }
    }

    @SuppressWarnings("rawtypes")
    @Override public AnnotatedLargeText getLogText() {
        return LogStorage.of(asFlowExecutionOwner()).overallLog(this, !isLogUpdated());
    }

    // TODO log-related overrides pending JEP-207:

    @Override public InputStream getLogInputStream() throws IOException {
        // Inefficient but probably rarely used anyway.
        ByteArrayOutputStream baos = new ByteArrayOutputStream();
        getLogText().writeRawLogTo(0, baos);
        return new ByteArrayInputStream(baos.toByteArray());
    }

    @Override public Reader getLogReader() throws IOException {
        return getLogText().readAll();
    }

    @SuppressWarnings("deprecation")
    @Override public String getLog() throws IOException {
        ByteArrayOutputStream baos = new ByteArrayOutputStream();
        getLogText().writeRawLogTo(0, baos);
        return baos.toString("UTF-8");
    }

    @Override public List<String> getLog(int maxLines) throws IOException {
        int lineCount = 0;
        List<String> logLines = new LinkedList<>();
        if (maxLines == 0) {
            return logLines;
        }
        try (BufferedReader reader = new BufferedReader(getLogReader())) {
            for (String line = reader.readLine(); line != null; line = reader.readLine()) {
                logLines.add(line);
                ++lineCount;
                if (lineCount > maxLines) {
                    logLines.remove(0);
                }
            }
        }
        if (lineCount > maxLines) {
            logLines.set(0, "[...truncated " + (lineCount - (maxLines - 1)) + " lines...]");
        }
        return ConsoleNote.removeNotes(logLines);
    }

    @Override public File getLogFile() {
        LOGGER.log(Level.WARNING, "Avoid calling getLogFile on " + this, new UnsupportedOperationException());
        try {
            File f = File.createTempFile("deprecated", ".log", getRootDir());
            f.deleteOnExit();
            try (OutputStream os = new FileOutputStream(f)) {
                getLogText().writeRawLogTo(0, os);
            }
            return f;
        } catch (IOException x) {
            throw new RuntimeException(x);
        }
    }

    static void alias() {
        Run.XSTREAM2.alias("flow-build", WorkflowRun.class);
        new XmlFile(null).getXStream().aliasType("flow-owner", Owner.class); // hack! but how else to set it for arbitrary Descriptor’s?
        Run.XSTREAM2.aliasType("flow-owner", Owner.class);
    }

    @Extension public static final class SCMListenerImpl extends SCMListener {
        @Override public void onCheckout(Run<?,?> build, SCM scm, FilePath workspace, TaskListener listener, File changelogFile, SCMRevisionState pollingBaseline) throws Exception {
            if (build instanceof WorkflowRun) {
                ((WorkflowRun) build).onCheckout(scm, workspace, listener, changelogFile, pollingBaseline);
            }
        }
    }

    @Restricted(DoNotUse.class) // impl
    @Extension public static class Checkouts extends FlowCopier.ByRun {

        @Override public void copy(Run<?, ?> original, Run<?, ?> copy, TaskListener listener) throws IOException, InterruptedException {
            if (original instanceof WorkflowRun && copy instanceof WorkflowRun) {
                ((WorkflowRun)copy).checkouts(null).addAll(((WorkflowRun)original).checkouts(null));
            }
        }
    }

    /** Save the run but swallow and log any exception */
    private void saveWithoutFailing() {
        try {
            save();
        } catch (Exception x) {
            LOGGER.log(Level.WARNING, "Failed to save " + this, x);
        }
    }

    @Override
    public void save() throws IOException {

        if(BulkChange.contains(this))   return;
        File loc = new File(getRootDir(),"build.xml");
        XmlFile file = new XmlFile(XSTREAM,loc);

        boolean isAtomic = true;
        FlowExecution fetchedExecution = this.execution;  // Avoid triggering loading unless we need to
        if (fetchedExecution != null) {
            FlowDurabilityHint hint = fetchedExecution.getDurabilityHint();
            isAtomic = hint.isAtomicWrite();
        }

        synchronized (this) {
            PipelineIOUtils.writeByXStream(this, loc, XSTREAM2, isAtomic);
            SaveableListener.fireOnChange(this, file);
            if (Boolean.TRUE.equals(completed)) {
                Executor executor = getExecutor();
                if (executor != null) {
                    AsynchronousExecution asynchronousExecution = executor.getAsynchronousExecution();
                    if (asynchronousExecution != null) {
                        asynchronousExecution.completed(null);
                    }
                }
            }
        }
    }
}<|MERGE_RESOLUTION|>--- conflicted
+++ resolved
@@ -663,13 +663,6 @@
                     }
                     fetchedExecution.onLoad(new Owner(this));
                     if (this.completed != Boolean.TRUE) {
-<<<<<<< HEAD
-                        // Defer the normal listener to ensure onLoad can complete before finish() is called since that may
-                        // need the build to be loaded and can result in loading loops otherwise.
-                        fetchedExecution.removeListener(finishListener);
-                        fetchedExecution.addListener(new GraphL());
-                        fetchedExecution.addListener(new NodePrintListener());
-=======
                         if (fetchedExecution.isComplete()) {  // See JENKINS-50199 for cases where the execution is marked complete but build is not
                             // Somehow arrived at one of those weird states
                             LOGGER.log(Level.WARNING, "Found incomplete build with completed execution - display name: "+this.getFullDisplayName());
@@ -687,8 +680,8 @@
                             // need the build to be loaded and can result in loading loops otherwise.
                             fetchedExecution.removeListener(finishListener);
                             fetchedExecution.addListener(new GraphL());
+                            fetchedExecution.addListener(new NodePrintListener());
                         }
->>>>>>> 3510070c
                     }
                     SettableFuture<FlowExecution> settablePromise = getSettableExecutionPromise();
                     if (!settablePromise.isDone()) {
