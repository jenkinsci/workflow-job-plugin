--- conflicted
+++ resolved
@@ -24,12 +24,6 @@
 
 package org.jenkinsci.plugins.workflow.job;
 
-<<<<<<< HEAD
-=======
-import com.google.common.base.Optional;
-import com.google.common.cache.Cache;
-import com.google.common.cache.CacheBuilder;
->>>>>>> 5cb884ef
 import com.google.common.collect.ImmutableSortedSet;
 import com.google.common.util.concurrent.FutureCallback;
 import com.google.common.util.concurrent.ListenableFuture;
@@ -45,8 +39,8 @@
 import hudson.XmlFile;
 import hudson.console.AnnotatedLargeText;
 import hudson.console.ConsoleNote;
+import hudson.console.ModelHyperlinkNote;
 import hudson.model.BuildListener;
-import hudson.console.ModelHyperlinkNote;
 import hudson.model.Executor;
 import hudson.model.Item;
 import hudson.model.ParameterValue;
@@ -72,11 +66,7 @@
 import java.io.ByteArrayInputStream;
 import java.io.ByteArrayOutputStream;
 import java.io.File;
-<<<<<<< HEAD
 import java.io.FileInputStream;
-=======
-import java.io.FileNotFoundException;
->>>>>>> 5cb884ef
 import java.io.FileOutputStream;
 import java.io.IOException;
 import java.io.InputStream;
@@ -90,19 +80,14 @@
 import java.util.Collection;
 import java.util.Date;
 import java.util.HashMap;
+import java.util.HashSet;
 import java.util.LinkedList;
-import java.util.HashSet;
 import java.util.List;
 import java.util.Locale;
 import java.util.Map;
 import java.util.Set;
 import java.util.concurrent.Future;
 import java.util.concurrent.TimeUnit;
-<<<<<<< HEAD
-import java.util.concurrent.atomic.AtomicBoolean;
-=======
-import java.util.concurrent.atomic.AtomicReference;
->>>>>>> 5cb884ef
 import java.util.logging.Level;
 import java.util.logging.Logger;
 import javax.annotation.CheckForNull;
@@ -115,8 +100,8 @@
 import jenkins.scm.RunWithSCM;
 import jenkins.security.NotReallyRoleSensitiveCallable;
 import jenkins.util.Timer;
+import org.acegisecurity.Authentication;
 import org.apache.commons.io.IOUtils;
-import org.acegisecurity.Authentication;
 import org.jenkinsci.plugins.workflow.FilePathUtils;
 import org.jenkinsci.plugins.workflow.actions.TimingAction;
 import org.jenkinsci.plugins.workflow.flow.BlockableResume;
@@ -130,19 +115,11 @@
 import org.jenkinsci.plugins.workflow.flow.FlowExecutionOwner;
 import org.jenkinsci.plugins.workflow.flow.GraphListener;
 import org.jenkinsci.plugins.workflow.flow.StashManager;
-<<<<<<< HEAD
 import org.jenkinsci.plugins.workflow.graph.FlowEndNode;
 import org.jenkinsci.plugins.workflow.graph.FlowNode;
 import org.jenkinsci.plugins.workflow.job.console.NewNodeConsoleNote;
 import org.jenkinsci.plugins.workflow.job.console.PipelineLargeText;
 import org.jenkinsci.plugins.workflow.job.console.PipelineLogFile;
-=======
-import org.jenkinsci.plugins.workflow.graph.BlockEndNode;
-import org.jenkinsci.plugins.workflow.graph.BlockStartNode;
-import org.jenkinsci.plugins.workflow.graph.FlowEndNode;
-import org.jenkinsci.plugins.workflow.graph.FlowNode;
-import org.jenkinsci.plugins.workflow.job.console.WorkflowConsoleLogger;
->>>>>>> 5cb884ef
 import org.jenkinsci.plugins.workflow.steps.FlowInterruptedException;
 import org.jenkinsci.plugins.workflow.steps.StepContext;
 import org.jenkinsci.plugins.workflow.steps.StepExecution;
@@ -218,12 +195,6 @@
 
     private transient Object logCopyGuard = new Object();
 
-<<<<<<< HEAD
-=======
-    /** map from node IDs to log positions from which we should copy text */
-    Map<String,Long> logsToCopy;  // Exposed for testing
-
->>>>>>> 5cb884ef
     /** JENKINS-26761: supposed to always be set but sometimes is not. Access only through {@link #checkouts(TaskListener)}. */
     private @CheckForNull List<SCMCheckout> checkouts;
     // TODO could use a WeakReference to reduce memory, but that complicates how we add to it incrementally; perhaps keep a List<WeakReference<ChangeLogSet<?>>>
@@ -232,7 +203,7 @@
     /** True when first started, false when running after a restart. */
     private transient boolean firstTime;
 
-    private synchronized Object getLogCopyGuard() {
+    private synchronized Object getLogCopyGuard() { // TODO no longer used for log copying, so rename
         if (logCopyGuard == null) {
             logCopyGuard = new Object();
         }
@@ -243,15 +214,15 @@
     static final StreamBuildListener NULL_LISTENER = new StreamBuildListener(new NullStream());
 
     /** Used internally to ensure listener has been initialized correctly. */
-    StreamBuildListener getListener() {
+    BuildListener getListener() {
         // Un-synchronized to prevent deadlocks (combination of run and logCopyGuard) until the log-handling rewrite removes the log copying
         // Note that in portions where multithreaded access is possible we are already synchronizing on logCopyGuard
         if (listener == null) {
             try {
-                OutputStream logger = new FileOutputStream(getLogFile(), true);
-                listener = new StreamBuildListener(logger, getCharset());
-            } catch (FileNotFoundException fnf) {
-                LOGGER.log(Level.WARNING, "Error trying to open build log file for writing, output will be lost: "+getLogFile(), fnf);
+                // TODO add a @Terminator to close the old listener in case a new set of objects gets loaded after in-VM restart and starts writing to the same file
+                listener = PipelineLogFile.listener(this);
+            } catch (IOException | InterruptedException x) {
+                LOGGER.log(Level.WARNING, "Error trying to open build log file for writing, output will be lost: " + getLogFile(), x);
                 return NULL_LISTENER;
             }
         }
@@ -301,15 +272,9 @@
         }
         try {
             onStartBuilding();
-<<<<<<< HEAD
-            charset = "UTF-8"; // since we cannot override getCharset, and e.g. ConsoleCommand calls it
-            listener = PipelineLogFile.listener(this);
-            listener.started(getCauses());
-=======
             charset = "UTF-8"; // cannot override getCharset, and various Run methods do not call it anyway
-            StreamBuildListener myListener = getListener();
+            BuildListener myListener = getListener();
             myListener.started(getCauses());
->>>>>>> 5cb884ef
             Authentication auth = Jenkins.getAuthentication();
             if (!auth.equals(ACL.SYSTEM)) {
                 String name = auth.getName();
@@ -340,23 +305,12 @@
             if (!loggedHintOverride) {  // Avoid double-logging
                 myListener.getLogger().println("Running in Durability level: "+DurabilityHintProvider.suggestedFor(this.project));
             }
-<<<<<<< HEAD
-
-            FlowExecutionList.get().register(owner);
-            newExecution.addListener(new GraphL());
-            newExecution.addListener(new NodePrintListener());
-            completed = new AtomicBoolean();
-            execution = newExecution;
-            newExecution.start();
-            executionPromise.set(newExecution);
-            FlowExecutionListener.fireRunning(execution);
-=======
             save();  // Save before we add to the FlowExecutionList, to ensure we never have a run with a null build.
             synchronized (getLogCopyGuard()) {  // Technically safe but it makes FindBugs happy
                 FlowExecutionList.get().register(owner);
                 newExecution.addListener(new GraphL());
+                newExecution.addListener(new NodePrintListener());
                 completed = Boolean.FALSE;
-                logsToCopy = new ConcurrentSkipListMap<>();
                 executionLoaded = true;
                 execution = newExecution;
             }
@@ -366,7 +320,6 @@
             }
             newExecution.start();  // We should probably have the promise set before beginning, no?
             FlowExecutionListener.fireRunning(newExecution);
->>>>>>> 5cb884ef
 
         } catch (Throwable x) {
             execution = null; // ensures isInProgress returns false
@@ -421,37 +374,6 @@
                 return blocksRestart();
             }
         };
-<<<<<<< HEAD
-=======
-        final AtomicReference<ScheduledFuture<?>> copyLogsTask = new AtomicReference<>();
-        copyLogsTask.set(copyLogsExecutorService().scheduleAtFixedRate(new Runnable() {
-            @Override public void run() {
-                synchronized (getLogCopyGuard()) {
-                    if (completed == null) {
-                        // Loading run, give it a moment.
-                        return;
-                    }
-                    if (completed) {
-                        asynchronousExecution.completed(null);
-                        copyLogsTask.get().cancel(false);
-                        return;
-                    }
-                    Jenkins jenkins = Jenkins.getInstance();
-                    if (jenkins == null || jenkins.isTerminating()) {
-                        LOGGER.log(Level.FINE, "shutting down, breaking waitForCompletion on {0}", this);
-                        // Stop writing content, in case a new set of objects gets loaded after in-VM restart and starts writing to the same file:
-                        getListener().closeQuietly();
-                        listener = NULL_LISTENER;
-                        return;
-                    }
-                    try (WithThreadName naming = new WithThreadName(" (" + WorkflowRun.this + ")")) {
-                        copyLogs();
-                    }
-                }
-            }
-        }, 1, 1, TimeUnit.SECONDS));
-        return asynchronousExecution;
->>>>>>> 5cb884ef
     }
 
     private void printLater(final StopState state, final String message) {
@@ -571,174 +493,6 @@
         return isBuilding() && allowKill;
     }
 
-<<<<<<< HEAD
-=======
-    @GuardedBy("logCopyGuard")
-    private void copyLogs() {
-        if (logsToCopy == null) { // finished
-            return;
-        }
-        if (logsToCopy instanceof LinkedHashMap) { // upgrade while build is running
-            logsToCopy = new ConcurrentSkipListMap<>(logsToCopy);
-        }
-        boolean modified = false;
-        FlowExecution exec = getExecution();
-
-        // Early-exit if build was hard-killed -- state will be so broken that we can't actually load nodes to copy logs
-        if (exec == null) {
-            logsToCopy.clear();
-            saveWithoutFailing();
-            return;
-        }
-
-        for (Map.Entry<String,Long> entry : logsToCopy.entrySet()) {
-            String id = entry.getKey();
-            FlowNode node;
-            try {
-                node = exec.getNode(id);
-            } catch (IOException x) {
-                LOGGER.log(Level.WARNING, null, x);
-                logsToCopy.remove(id);
-                modified = true;
-                continue;
-            }
-            if (node == null) {
-                LOGGER.log(Level.WARNING, "no such node {0}", id);
-                logsToCopy.remove(id);
-                modified = true;
-                continue;
-            }
-            LogAction la = node.getAction(LogAction.class);
-            if (la != null) {
-                AnnotatedLargeText<? extends FlowNode> logText = la.getLogText();
-                try {
-                    long old = entry.getValue();
-                    OutputStream logger;
-
-                    String prefix = getBranchName(node);
-                    if (prefix != null) {
-                        logger = new LogLinePrefixOutputFilter(getListener().getLogger(), "[" + prefix + "] ");
-                    } else {
-                        logger = getListener().getLogger();
-                    }
-
-                    try {
-                        long revised = writeRawLogTo(logText, old, logger);
-                        if (revised != old) {
-                            logsToCopy.put(id, revised);
-                            modified = true;
-                        }
-                        if (logText.isComplete()) {
-                            writeRawLogTo(logText, revised, logger); // defend against race condition?
-                            assert !node.isRunning() : "LargeText.complete yet " + node + " claims to still be running";
-                            logsToCopy.remove(id);
-                            modified = true;
-                        }
-                    } finally {
-                        if (prefix != null) {
-                            ((LogLinePrefixOutputFilter)logger).forceEol();
-                        }
-                    }
-                } catch (IOException x) {
-                    LOGGER.log(Level.WARNING, null, x);
-                    logsToCopy.remove(id);
-                    modified = true;
-                }
-            } else if (!node.isRunning()) {
-                logsToCopy.remove(id);
-                modified = true;
-            }
-        }
-        if (modified && exec.getDurabilityHint().isPersistWithEveryStep()) {
-            saveWithoutFailing();
-        }
-    }
-    private long writeRawLogTo(AnnotatedLargeText<?> text, long start, OutputStream out) throws IOException {
-        long len = text.length();
-        if (start > len) {
-            LOGGER.log(Level.WARNING, "JENKINS-37664: attempt to copy logs in {0} @{1} past end @{2}", new Object[] {this, start, len});
-            return len;
-        } else {
-            return text.writeRawLogTo(start, out);
-        }
-    }
-
-    @GuardedBy("logCopyGuard")
-    private transient Cache<FlowNode,Optional<String>> branchNameCache;  // TODO Consider making this a top-level FlowNode API
-
-    private Cache<FlowNode, Optional<String>> getBranchNameCache() {
-        synchronized (getLogCopyGuard()) {
-            if (branchNameCache == null) {
-                branchNameCache = CacheBuilder.newBuilder().weakKeys().build();
-            }
-            return branchNameCache;
-        }
-    }
-
-    private @CheckForNull String getBranchName(FlowNode node) {
-        Cache<FlowNode, Optional<String>> cache = getBranchNameCache();
-
-        Optional<String> output = cache.getIfPresent(node);
-        if (output != null) {
-            return output.orNull();
-        }
-
-        // We must explicitly check for the current node being the start/end of a parallel branch
-        if (node instanceof BlockEndNode) {
-            output = Optional.fromNullable(getBranchName(((BlockEndNode) node).getStartNode()));
-            cache.put(node, output);
-            return output.orNull();
-        } else if (node instanceof BlockStartNode) { // And of course this node might be the start of a parallel branch
-            ThreadNameAction threadNameAction = node.getPersistentAction(ThreadNameAction.class);
-            if (threadNameAction != null) {
-                String name = threadNameAction.getThreadName();
-                cache.put(node, Optional.of(name));
-                return name;
-            }
-        }
-
-        // Check parent which will USUALLY result in a cache hit, but improve performance and avoid a stack overflow by not doing recursion
-        List<FlowNode> parents = node.getParents();
-        if (!parents.isEmpty()) {
-            FlowNode parent = parents.get(0);
-            output = cache.getIfPresent(parent);
-            if (output != null) {
-                cache.put(node, output);
-                return output.orNull();
-            }
-        }
-
-        // Fall back to looking for an enclosing parallel branch... but using more efficient APIs and avoiding stack overflows
-        output = Optional.absent();
-        for (BlockStartNode myNode : node.iterateEnclosingBlocks()) {
-            ThreadNameAction threadNameAction = myNode.getPersistentAction(ThreadNameAction.class);
-            if (threadNameAction != null) {
-                output = Optional.of(threadNameAction.getThreadName());
-                break;
-            }
-        }
-        cache.put(node, output);
-        return output.orNull();
-    }
-
-    private static final class LogLinePrefixOutputFilter extends LineTransformationOutputStream {
-
-        private final PrintStream logger;
-        private final String prefix;
-
-        protected LogLinePrefixOutputFilter(PrintStream logger, String prefix) {
-            this.logger = logger;
-            this.prefix = prefix;
-        }
-
-        @Override
-        protected void eol(byte[] b, int len) throws IOException {
-            logger.append(prefix);
-            logger.write(b, 0, len);
-        }
-    }
-    
->>>>>>> 5cb884ef
     private static final Map<String,WorkflowRun> LOADING_RUNS = new HashMap<>();
 
     private String key() {
@@ -762,30 +516,6 @@
                     LOGGER.log(Level.WARNING, "Double onLoad of build "+this);
                     return;
                 }
-<<<<<<< HEAD
-                fetchedExecution.onLoad(new Owner(this));
-            } catch (Exception x) {
-                LOGGER.log(Level.WARNING, null, x);
-                execution = null; // probably too broken to use
-            }
-        }
-        fetchedExecution = execution;
-        if (fetchedExecution != null) {
-            fetchedExecution.addListener(new GraphL());
-            fetchedExecution.addListener(new NodePrintListener());
-            executionPromise.set(fetchedExecution);
-            if (!fetchedExecution.isComplete()) {
-                // we've been restarted while we were running. let's get the execution going again.
-                FlowExecutionListener.fireResumed(fetchedExecution);
-
-                try {
-                    // TODO add a @Terminator to close the old listener in case a new set of objects gets loaded after in-VM restart and starts writing to the same file
-                    listener = PipelineLogFile.listener(this);
-                    listener.getLogger().println("Resuming build at " + new Date() + " after Jenkins restart");
-                } catch (IOException | InterruptedException x) {
-                    LOGGER.log(Level.WARNING, null, x);
-                    listener = new StreamBuildListener(new NullStream());
-=======
                 boolean needsToPersist = completed == null;
                 super.onLoad();
 
@@ -793,7 +523,6 @@
                     LOGGER.log(Level.FINE, "Completed build with no result set, defaulting to failure for "+this);
                     setResult(Result.FAILURE);
                     needsToPersist = true;
->>>>>>> 5cb884ef
                 }
 
                 // TODO See if we can simplify this, especially around interactions with 'completed'.
@@ -846,31 +575,6 @@
 
     /** Handles normal build completion (including errors) but also handles the case that the flow did not even start correctly, for example due to an error in {@link FlowExecution#start}. */
     private void finish(@Nonnull Result r, @CheckForNull Throwable t) {
-<<<<<<< HEAD
-        setResult(r);
-        duration = Math.max(0, System.currentTimeMillis() - getStartTimeInMillis());
-        LOGGER.log(Level.INFO, "{0} completed: {1}", new Object[] {toString(), getResult()});
-        if (listener == null) {
-            LOGGER.log(Level.WARNING, this + " failed to start", t);
-        } else {
-            RunListener.fireCompleted(WorkflowRun.this, listener);
-            if (t instanceof AbortException) {
-                listener.error(t.getMessage());
-            } else if (t instanceof FlowInterruptedException) {
-                ((FlowInterruptedException) t).handle(this, listener);
-            } else if (t != null) {
-                listener.getLogger().println(Functions.printThrowable(t).trim()); // TODO 2.43+ use Functions.printStackTrace
-            }
-            listener.finished(getResult());
-            if (listener instanceof AutoCloseable) {
-                try {
-                    ((AutoCloseable) listener).close();
-                } catch (Exception x) {
-                    LOGGER.log(Level.WARNING, "could not close build log for " + this, x);
-                }
-            }
-        }
-=======
         boolean nullListener = false;
         synchronized (getLogCopyGuard()) {
             nullListener = listener == null;
@@ -878,9 +582,6 @@
             completed = Boolean.TRUE;
             duration = Math.max(0, System.currentTimeMillis() - getStartTimeInMillis());
         }
-        logsToCopy = null;
-        branchNameCache = null;
->>>>>>> 5cb884ef
         try {
             LOGGER.log(Level.INFO, "{0} completed: {1}", new Object[]{toString(), getResult()});
             if (nullListener) {
@@ -896,9 +597,14 @@
                     Functions.printStackTrace(t, getListener().getLogger());
                 }
                 getListener().finished(getResult());
-                getListener().closeQuietly();
-            }
-            logsToCopy = null;
+                if (listener instanceof AutoCloseable) {
+                    try {
+                        ((AutoCloseable) listener).close();
+                    } catch (Exception x) {
+                        LOGGER.log(Level.WARNING, "could not close build log for " + this, x);
+                    }
+                }
+            }
             saveWithoutFailing();
             Timer.get().submit(() -> {
                 try {
@@ -911,7 +617,6 @@
         } finally {  // Ensure this is ALWAYS removed from FlowExecutionList
             FlowExecutionList.get().unregister(new Owner(this));
         }
-<<<<<<< HEAD
         Executor executor = getExecutor();
         if (executor != null) {
             AsynchronousExecution asynchronousExecution = executor.getAsynchronousExecution();
@@ -919,10 +624,6 @@
                 asynchronousExecution.completed(null);
             }
         }
-        FlowExecutionList.get().unregister(new Owner(this));
-=======
-
->>>>>>> 5cb884ef
         try {
             StashManager.maybeClearAll(this);
         } catch (IOException x) {
@@ -968,6 +669,7 @@
                     // need the build to be loaded and can result in loading loops otherwise.
                     fetchedExecution.removeListener(finishListener);
                     fetchedExecution.addListener(new GraphL());
+                    fetchedExecution.addListener(new NodePrintListener());
                 }
                 SettableFuture<FlowExecution> settablePromise = getSettableExecutionPromise();
                 if (!settablePromise.isDone()) {
@@ -1231,18 +933,7 @@
             return run().getUrl();
         }
         @Override public TaskListener getListener() throws IOException {
-<<<<<<< HEAD
-            TaskListener l = run().listener;
-            if (l != null) {
-                return l;
-            } else {
-                // Seems to happen at least once during resume, but anyway TryRepeatedly will call this method again, rather than caching the result.
-                LOGGER.log(Level.FINE, "No listener yet for {0}", this);
-                return TaskListener.NULL;
-            }
-=======
             return run().getListener();
->>>>>>> 5cb884ef
         }
         @Override public InputStream getLog(long start) throws IOException {
             return PipelineLogFile.log(run(), start);
@@ -1283,28 +974,11 @@
 
     private final class GraphL implements GraphListener {
         @Override public void onNewHead(FlowNode node) {
-<<<<<<< HEAD
-=======
-            synchronized (getLogCopyGuard()) {
-                copyLogs();
-                if (logsToCopy == null) {
-                    // Only happens when a FINISHED build loses FlowNodeStorage and we have to create placeholder nodes
-                    //  after the build is nominally completed.
-                    logsToCopy = new HashMap<String, Long>(3);
-                }
-                logsToCopy.put(node.getId(), 0L);
-            }
-
->>>>>>> 5cb884ef
             if (node.getPersistentAction(TimingAction.class) == null) {
                 node.addAction(new TimingAction());
             }
 
-<<<<<<< HEAD
-=======
-            logNodeMessage(node);
             FlowExecution exec = getExecution();
->>>>>>> 5cb884ef
             if (node instanceof FlowEndNode) {
                 finish(((FlowEndNode) node).getResult(), exec != null ? exec.getCauseOfFailure() : null);
             } else {
@@ -1315,7 +989,6 @@
         }
     }
 
-<<<<<<< HEAD
     /**
      * Prints nodes as they appear (including block start and end nodes).
      */
@@ -1402,15 +1075,6 @@
             } else {
                 return Channels.newInputStream(FileChannel.open(logFile.toPath(), StandardOpenOption.READ).position(start));
             }
-=======
-    private void logNodeMessage(FlowNode node) {
-        WorkflowConsoleLogger wfLogger = new WorkflowConsoleLogger(getListener());
-        String prefix = getBranchName(node);
-        if (prefix != null) {
-            wfLogger.log(String.format("[%s] %s", prefix, node.getDisplayFunctionName()));
-        } else {
-            wfLogger.log(node.getDisplayFunctionName());
->>>>>>> 5cb884ef
         }
         String message = "No such file: " + logFile;
         return new ByteArrayInputStream(message.getBytes(StandardCharsets.UTF_8));
