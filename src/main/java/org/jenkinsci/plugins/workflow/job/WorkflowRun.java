--- conflicted
+++ resolved
@@ -224,7 +224,7 @@
         if (listener == null) {
             try {
                 OutputStream logger = new FileOutputStream(getLogFile(), true);
-                listener = new StreamBuildListener(logger, Charset.defaultCharset());
+                listener = new StreamBuildListener(logger, getCharset());
             } catch (FileNotFoundException fnf) {
                 LOGGER.log(Level.WARNING, "Error trying to open build log file for writing, output will be lost: "+getLogFile(), fnf);
                 return NULL_LISTENER;
@@ -276,15 +276,9 @@
         }
         try {
             onStartBuilding();
-<<<<<<< HEAD
-            OutputStream logger = new FileOutputStream(getLogFile());
             charset = "UTF-8"; // cannot override getCharset, and various Run methods do not call it anyway
-            listener = new StreamBuildListener(logger, getCharset());
-            listener.started(getCauses());
-=======
             StreamBuildListener myListener = getListener();
             myListener.started(getCauses());
->>>>>>> 25637306
             Authentication auth = Jenkins.getAuthentication();
             if (!auth.equals(ACL.SYSTEM)) {
                 String name = auth.getName();
@@ -729,20 +723,10 @@
                 boolean needsToPersist = completed == null;
                 super.onLoad();
 
-<<<<<<< HEAD
-                try {
-                    OutputStream logger = new FileOutputStream(getLogFile(), true);
-                    listener = new StreamBuildListener(logger, getCharset());
-                    listener.getLogger().println("Resuming build at " + new Date() + " after Jenkins restart");
-                } catch (IOException x) {
-                    LOGGER.log(Level.WARNING, null, x);
-                    listener = new StreamBuildListener(new NullStream());
-=======
                 if (completed == Boolean.TRUE && result == null) {
                     LOGGER.log(Level.FINE, "Completed build with no result set, defaulting to failure for "+this);
                     setResult(Result.FAILURE);
                     needsToPersist = true;
->>>>>>> 25637306
                 }
 
                 // TODO See if we can simplify this, especially around interactions with 'completed'.
