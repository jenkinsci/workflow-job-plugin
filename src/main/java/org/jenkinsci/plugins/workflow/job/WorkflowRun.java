--- conflicted
+++ resolved
@@ -591,12 +591,11 @@
         }
     }
 
-<<<<<<< HEAD
-    @GuardedBy("completed")
+    @GuardedBy("logCopyGuard")
     private transient Cache<FlowNode,Optional<String>> branchNameCache;  // TODO Consider making this a top-level FlowNode API
 
     private Cache<FlowNode, Optional<String>> getBranchNameCache() {
-        synchronized (completed) {
+        synchronized (getLogCopyGuard()) {
             if (branchNameCache == null) {
                 branchNameCache = CacheBuilder.newBuilder().weakKeys().build();
             }
@@ -644,33 +643,6 @@
             if (threadNameAction != null) {
                 output = Optional.of(threadNameAction.getThreadName());
                 break;
-=======
-    @GuardedBy("logCopyGuard")
-    private transient LoadingCache<FlowNode,Optional<String>> logPrefixCache;
-    private @CheckForNull String getLogPrefix(FlowNode node) {
-        // TODO could also use FlowScanningUtils.fetchEnclosingBlocks(node).filter(FlowScanningUtils.hasActionPredicate(ThreadNameAction.class)),
-        // but this would not let us cache intermediate results
-        synchronized (getLogCopyGuard()) {
-            if (logPrefixCache == null) {
-                logPrefixCache = CacheBuilder.newBuilder().weakKeys().build(new CacheLoader<FlowNode,Optional<String>>() {
-                    @Override public @Nonnull Optional<String> load(FlowNode node) {
-                        if (node instanceof BlockEndNode) {
-                            return Optional.fromNullable(getLogPrefix(((BlockEndNode) node).getStartNode()));
-                        }
-                        ThreadNameAction threadNameAction = node.getAction(ThreadNameAction.class);
-                        if (threadNameAction != null) {
-                            return Optional.of(threadNameAction.getThreadName());
-                        }
-                        for (FlowNode parent : node.getParents()) {
-                            String prefix = getLogPrefix(parent);
-                            if (prefix != null) {
-                                return Optional.of(prefix);
-                            }
-                        }
-                        return Optional.absent();
-                    }
-                });
->>>>>>> d23e989d
             }
         }
         cache.put(node, output);
@@ -776,12 +748,8 @@
             completed = Boolean.TRUE;
             duration = Math.max(0, System.currentTimeMillis() - getStartTimeInMillis());
         }
-<<<<<<< HEAD
         logsToCopy = null;
         branchNameCache = null;
-=======
-
->>>>>>> d23e989d
         try {
             LOGGER.log(Level.INFO, "{0} completed: {1}", new Object[]{toString(), getResult()});
             if (nullListener) {
@@ -1137,13 +1105,8 @@
     }
 
     private void logNodeMessage(FlowNode node) {
-<<<<<<< HEAD
-        WorkflowConsoleLogger wfLogger = new WorkflowConsoleLogger(listener);
+        WorkflowConsoleLogger wfLogger = new WorkflowConsoleLogger(getListener());
         String prefix = getBranchName(node);
-=======
-        WorkflowConsoleLogger wfLogger = new WorkflowConsoleLogger(getListener());
-        String prefix = getLogPrefix(node);
->>>>>>> d23e989d
         if (prefix != null) {
             wfLogger.log(String.format("[%s] %s", prefix, node.getDisplayFunctionName()));
         } else {
