/*
 * The MIT License
 *
 * Copyright (c) 2013-2014, CloudBees, Inc.
 *
 * Permission is hereby granted, free of charge, to any person obtaining a copy
 * of this software and associated documentation files (the "Software"), to deal
 * in the Software without restriction, including without limitation the rights
 * to use, copy, modify, merge, publish, distribute, sublicense, and/or sell
 * copies of the Software, and to permit persons to whom the Software is
 * furnished to do so, subject to the following conditions:
 *
 * The above copyright notice and this permission notice shall be included in
 * all copies or substantial portions of the Software.
 *
 * THE SOFTWARE IS PROVIDED "AS IS", WITHOUT WARRANTY OF ANY KIND, EXPRESS OR
 * IMPLIED, INCLUDING BUT NOT LIMITED TO THE WARRANTIES OF MERCHANTABILITY,
 * FITNESS FOR A PARTICULAR PURPOSE AND NONINFRINGEMENT. IN NO EVENT SHALL THE
 * AUTHORS OR COPYRIGHT HOLDERS BE LIABLE FOR ANY CLAIM, DAMAGES OR OTHER
 * LIABILITY, WHETHER IN AN ACTION OF CONTRACT, TORT OR OTHERWISE, ARISING FROM,
 * OUT OF OR IN CONNECTION WITH THE SOFTWARE OR THE USE OR OTHER DEALINGS IN
 * THE SOFTWARE.
 */

package org.jenkinsci.plugins.workflow.job;

<<<<<<< HEAD
=======
import com.google.common.base.Optional;
import com.google.common.cache.CacheBuilder;
import com.google.common.cache.CacheLoader;
import com.google.common.cache.LoadingCache;
import com.google.common.collect.ImmutableSortedSet;
>>>>>>> 023a0659
import com.google.common.util.concurrent.FutureCallback;
import com.google.common.util.concurrent.ListenableFuture;
import com.google.common.util.concurrent.SettableFuture;
import com.jcraft.jzlib.GZIPInputStream;
import edu.umd.cs.findbugs.annotations.SuppressFBWarnings;
import hudson.AbortException;
import hudson.BulkChange;
import hudson.EnvVars;
import hudson.Extension;
import hudson.FilePath;
import hudson.Functions;
import hudson.XmlFile;
import hudson.console.AnnotatedLargeText;
<<<<<<< HEAD
import hudson.console.ConsoleNote;
import hudson.model.BuildListener;
=======
import hudson.console.LineTransformationOutputStream;
import hudson.console.ModelHyperlinkNote;
>>>>>>> 023a0659
import hudson.model.Executor;
import hudson.model.Item;
import hudson.model.ParameterValue;
import hudson.model.ParametersAction;
import hudson.model.Queue;
import hudson.model.Result;
import hudson.model.Run;
import hudson.model.StreamBuildListener;
import hudson.model.TaskListener;
import hudson.model.User;
import hudson.model.listeners.RunListener;
import hudson.model.listeners.SCMListener;
import hudson.model.listeners.SaveableListener;
import hudson.scm.ChangeLogSet;
import hudson.scm.SCM;
import hudson.scm.SCMRevisionState;
import hudson.security.ACL;
<<<<<<< HEAD
=======
import hudson.slaves.NodeProperty;
import hudson.util.DaemonThreadFactory;
>>>>>>> 023a0659
import hudson.util.Iterators;
import hudson.util.NullStream;
import hudson.util.PersistedList;
import java.io.BufferedReader;
import java.io.ByteArrayInputStream;
import java.io.ByteArrayOutputStream;
import java.io.File;
import java.io.FileInputStream;
import java.io.FileOutputStream;
import java.io.IOException;
import java.io.InputStream;
import java.io.OutputStream;
import java.io.Reader;
import java.nio.channels.Channels;
import java.nio.channels.FileChannel;
import java.nio.charset.StandardCharsets;
import java.nio.file.StandardOpenOption;
import java.util.ArrayList;
import java.util.Collection;
import java.util.Date;
import java.util.HashMap;
<<<<<<< HEAD
import java.util.LinkedList;
import java.util.List;
import java.util.Locale;
import java.util.Map;
=======
import java.util.HashSet;
import java.util.LinkedHashMap;
import java.util.List;
import java.util.Locale;
import java.util.Map;
import java.util.Set;
import java.util.concurrent.ConcurrentSkipListMap;
>>>>>>> 023a0659
import java.util.concurrent.Future;
import java.util.concurrent.TimeUnit;
import java.util.concurrent.atomic.AtomicBoolean;
import java.util.logging.Level;
import java.util.logging.Logger;
import javax.annotation.CheckForNull;
import javax.annotation.Nonnull;
<<<<<<< HEAD
=======
import javax.annotation.concurrent.GuardedBy;
import jenkins.model.CauseOfInterruption;
>>>>>>> 023a0659
import jenkins.model.Jenkins;
import jenkins.model.lazy.BuildReference;
import jenkins.model.lazy.LazyBuildMixIn;
import jenkins.model.queue.AsynchronousExecution;
import jenkins.scm.RunWithSCM;
import jenkins.security.NotReallyRoleSensitiveCallable;
import jenkins.util.Timer;
<<<<<<< HEAD
import org.apache.commons.io.IOUtils;
=======
import org.acegisecurity.Authentication;
>>>>>>> 023a0659
import org.jenkinsci.plugins.workflow.FilePathUtils;
import org.jenkinsci.plugins.workflow.actions.TimingAction;
import org.jenkinsci.plugins.workflow.flow.BlockableResume;
import org.jenkinsci.plugins.workflow.flow.DurabilityHintProvider;
import org.jenkinsci.plugins.workflow.flow.FlowCopier;
import org.jenkinsci.plugins.workflow.flow.FlowDefinition;
import org.jenkinsci.plugins.workflow.flow.FlowDurabilityHint;
import org.jenkinsci.plugins.workflow.flow.FlowExecution;
import org.jenkinsci.plugins.workflow.flow.FlowExecutionList;
import org.jenkinsci.plugins.workflow.flow.FlowExecutionListener;
import org.jenkinsci.plugins.workflow.flow.FlowExecutionOwner;
import org.jenkinsci.plugins.workflow.flow.GraphListener;
import org.jenkinsci.plugins.workflow.flow.StashManager;
import org.jenkinsci.plugins.workflow.graph.FlowEndNode;
import org.jenkinsci.plugins.workflow.graph.FlowNode;
<<<<<<< HEAD
import org.jenkinsci.plugins.workflow.job.console.NewNodeConsoleNote;
import org.jenkinsci.plugins.workflow.job.console.PipelineLargeText;
import org.jenkinsci.plugins.workflow.job.console.PipelineLogFile;
=======
import org.jenkinsci.plugins.workflow.job.console.WorkflowConsoleLogger;
import org.jenkinsci.plugins.workflow.job.properties.DurabilityHintJobProperty;
>>>>>>> 023a0659
import org.jenkinsci.plugins.workflow.steps.FlowInterruptedException;
import org.jenkinsci.plugins.workflow.steps.StepContext;
import org.jenkinsci.plugins.workflow.steps.StepExecution;
import org.jenkinsci.plugins.workflow.support.PipelineIOUtils;
import org.jenkinsci.plugins.workflow.support.concurrent.Futures;
import org.jenkinsci.plugins.workflow.support.concurrent.WithThreadName;
import org.jenkinsci.plugins.workflow.support.steps.input.POSTHyperlinkNote;
import org.kohsuke.accmod.Restricted;
import org.kohsuke.accmod.restrictions.DoNotUse;
import org.kohsuke.accmod.restrictions.NoExternalUse;
import org.kohsuke.stapler.HttpResponse;
import org.kohsuke.stapler.HttpResponses;
import org.kohsuke.stapler.export.Exported;
import org.kohsuke.stapler.interceptor.RequirePOST;

@SuppressWarnings("SynchronizeOnNonFinalField")
@SuppressFBWarnings(value="JLM_JSR166_UTILCONCURRENT_MONITORENTER", justification="completed is an unusual usage")
public final class WorkflowRun extends Run<WorkflowJob,WorkflowRun> implements FlowExecutionOwner.Executable, LazyBuildMixIn.LazyLoadingRun<WorkflowJob,WorkflowRun>, RunWithSCM<WorkflowJob,WorkflowRun> {

    private static final Logger LOGGER = Logger.getLogger(WorkflowRun.class.getName());

    private enum StopState {
        TERM, KILL;

        public String url() {
            return this.name().toLowerCase(Locale.ENGLISH);
        }
    }

    /** null until started, or after serious failures or hard kill */
    private @CheckForNull FlowExecution execution;

    /**
     * {@link Future} that yields {@link #execution}, when it is fully configured and ready to be exposed.
     */
    private transient SettableFuture<FlowExecution> executionPromise = SettableFuture.create();

    private transient final LazyBuildMixIn.RunMixIn<WorkflowJob,WorkflowRun> runMixIn = new LazyBuildMixIn.RunMixIn<WorkflowJob,WorkflowRun>() {
        @Override protected WorkflowRun asRun() {
            return WorkflowRun.this;
        }
    };
    private transient BuildListener listener;

    private transient boolean allowTerm;

    private transient boolean allowKill;

    /**
     * Cumulative list of people who contributed to the build problem.
     *
     * <p>
     * This is a list of {@link User#getId() user ids} who made a change
     * since the last non-broken build. Can be null (which should be
     * treated like empty set), because of the compatibility.
     *
     * <p>
     * This field is semi-final --- once set the value will never be modified.
     */
    private volatile Set<String> culprits;

    /**
     * Flag for whether or not the build has completed somehow.
     * Non-null soon after the build starts or is reloaded from disk.
     * Recomputed in {@link #onLoad} based on {@link FlowExecution#isComplete}.
     * TODO may be better to make this a persistent field.
     * That would allow the execution of a completed build to be loaded on demand (JENKINS-45585), reducing overhead for some operations.
     * It would also remove the need to null out {@link #execution} merely to force {@link #isInProgress} to be false
     * in the case of broken or hard-killed builds which lack a single head node.
     */
    private transient AtomicBoolean completed;

    /** JENKINS-26761: supposed to always be set but sometimes is not. Access only through {@link #checkouts(TaskListener)}. */
    private @CheckForNull List<SCMCheckout> checkouts;
    // TODO could use a WeakReference to reduce memory, but that complicates how we add to it incrementally; perhaps keep a List<WeakReference<ChangeLogSet<?>>>
    private transient List<ChangeLogSet<? extends ChangeLogSet.Entry>> changeSets;

    /** True when first started, false when running after a restart. */
    private transient boolean firstTime;

    public WorkflowRun(WorkflowJob job) throws IOException {
        super(job);
        firstTime = true;
        checkouts = new PersistedList<>(this);
        //System.err.printf("created %s @%h%n", this, this);
    }

    public WorkflowRun(WorkflowJob job, File dir) throws IOException {
        super(job, dir);
        //System.err.printf("loaded %s @%h%n", this, this);
    }

    @Override public LazyBuildMixIn.RunMixIn<WorkflowJob,WorkflowRun> getRunMixIn() {
        return runMixIn;
    }

    @Override protected BuildReference<WorkflowRun> createReference() {
        return getRunMixIn().createReference();
    }

    @Override protected void dropLinks() {
        getRunMixIn().dropLinks();
    }

    @Exported
    @Override public WorkflowRun getPreviousBuild() {
        return getRunMixIn().getPreviousBuild();
    }

    @Exported
    @Override public WorkflowRun getNextBuild() {
        return getRunMixIn().getNextBuild();
    }

    /**
     * Actually executes the workflow.
     */
    @Override public void run() {
        if (!firstTime) {
            throw sleep();
        }
        try {
            onStartBuilding();
            charset = "UTF-8"; // since we cannot override getCharset, and e.g. ConsoleCommand calls it
            listener = PipelineLogFile.listener(this);
            listener.started(getCauses());
            Authentication auth = Jenkins.getAuthentication();
            if (!auth.equals(ACL.SYSTEM)) {
                String name = auth.getName();
                if (!auth.equals(Jenkins.ANONYMOUS)) {
                    name = ModelHyperlinkNote.encodeTo(User.get(name));
                }
                listener.getLogger().println(hudson.model.Messages.Run_running_as_(name));
            }
            RunListener.fireStarted(this, listener);
            updateSymlinks(listener);
            FlowDefinition definition = getParent().getDefinition();
            if (definition == null) {
                throw new AbortException("No flow definition, cannot run");
            }

            Owner owner = new Owner(this);
            FlowExecution newExecution = definition.create(owner, listener, getAllActions());

            boolean loggedHintOverride = false;
            if (getParent().isResumeBlocked()) {
                if (newExecution instanceof BlockableResume) {
                    ((BlockableResume) newExecution).setResumeBlocked(true);
                    listener.getLogger().println("Resume disabled by user, switching to high-performance, low-durability mode.");
                    loggedHintOverride = true;
                }
            }
            if (!loggedHintOverride) {  // Avoid double-logging
                listener.getLogger().println("Running in Durability level: "+DurabilityHintProvider.suggestedFor(this.project));
            }

            FlowExecutionList.get().register(owner);
            newExecution.addListener(new GraphL());
            newExecution.addListener(new NodePrintListener());
            completed = new AtomicBoolean();
            execution = newExecution;
            newExecution.start();
            executionPromise.set(newExecution);
            FlowExecutionListener.fireRunning(execution);

        } catch (Throwable x) {
            execution = null; // ensures isInProgress returns false
            finish(Result.FAILURE, x);
            try {
                executionPromise.setException(x);
            } catch (Error e) {
                if (e != x) { // cf. CpsThread.runNextChunk
                    throw e;
                }
            }
            return;
        }
        throw sleep();
    }

    private AsynchronousExecution sleep() {
        return new AsynchronousExecution() {
            @Override public void interrupt(boolean forShutdown) {
                if (forShutdown) {
                    return;
                }
                Timer.get().submit(new Runnable() {
                    @Override public void run() {
                        if (execution == null) {
                            return;
                        }
                        Executor executor = getExecutor();
                        if (executor == null) {
                            LOGGER.log(Level.WARNING, "Lost executor for {0}", WorkflowRun.this);
                            return;
                        }
                        try {
                            Collection<CauseOfInterruption> causes = executor.getCausesOfInterruption();
                            execution.interrupt(executor.abortResult(), causes.toArray(new CauseOfInterruption[causes.size()]));
                        } catch (Exception x) {
                            LOGGER.log(Level.WARNING, null, x);
                        }
                        executor.recordCauseOfInterruption(WorkflowRun.this, listener);
                        printLater(StopState.TERM, "Click here to forcibly terminate running steps");
                    }
                });
            }
            @Override public boolean blocksRestart() {
                return execution != null && execution.blocksRestart();
            }
            @Override public boolean displayCell() {
                return blocksRestart();
            }
        };
<<<<<<< HEAD
=======
        final AtomicReference<ScheduledFuture<?>> copyLogsTask = new AtomicReference<>();
        copyLogsTask.set(copyLogsExecutorService().scheduleAtFixedRate(new Runnable() {
            @Override public void run() {
                synchronized (completed) {
                    if (completed.get()) {
                        asynchronousExecution.completed(null);
                        copyLogsTask.get().cancel(false);
                        return;
                    }
                    Jenkins jenkins = Jenkins.getInstance();
                    if (jenkins == null || jenkins.isTerminating()) {
                        LOGGER.log(Level.FINE, "shutting down, breaking waitForCompletion on {0}", this);
                        // Stop writing content, in case a new set of objects gets loaded after in-VM restart and starts writing to the same file:
                        listener.closeQuietly();
                        listener = new StreamBuildListener(new NullStream());
                        return;
                    }
                    try (WithThreadName naming = new WithThreadName(" (" + WorkflowRun.this + ")")) {
                        copyLogs();
                    }
                }
            }
        }, 1, 1, TimeUnit.SECONDS));
        return asynchronousExecution;
>>>>>>> 023a0659
    }

    private void printLater(final StopState state, final String message) {
        Timer.get().schedule(new Runnable() {
            @Override public void run() {
                if (!isInProgress()) {
                    return;
                }
                switch (state) {
                    case TERM:
                        allowTerm = true;
                        break;
                    case KILL:
                        allowKill = true;
                        break;
                }
                listener.getLogger().println(POSTHyperlinkNote.encodeTo("/" + getUrl() + state.url(), message));
            }
        }, 15, TimeUnit.SECONDS);
    }

    /** Sends {@link StepContext#onFailure} to all running (leaf) steps. */
    @RequirePOST
    public void doTerm() {
        checkPermission(Item.CANCEL);
        if (!isInProgress() || /* redundant, but make FindBugs happy */ execution == null) {
            return;
        }
        final Throwable x = new FlowInterruptedException(Result.ABORTED);
        Futures.addCallback(execution.getCurrentExecutions(/* cf. JENKINS-26148 */true), new FutureCallback<List<StepExecution>>() {
            @Override public void onSuccess(List<StepExecution> l) {
                for (StepExecution e : Iterators.reverse(l)) {
                    StepContext context = e.getContext();
                    context.onFailure(x);
                    try {
                        FlowNode n = context.get(FlowNode.class);
                        if (n != null) {
                            listener.getLogger().println("Terminating " + n.getDisplayFunctionName());
                        }
                    } catch (Exception x) {
                        LOGGER.log(Level.FINE, null, x);
                    }
                }
            }
            @Override public void onFailure(Throwable t) {}
        });
        printLater(StopState.KILL, "Click here to forcibly kill entire build");
    }

    /** Immediately kills the build. */
    @RequirePOST
    public void doKill() {
        checkPermission(Item.CANCEL);
        if (!isBuilding() || /* probably redundant, but just to be sure */ execution == null) {
            return;
        }
        if (listener != null) {
            listener.getLogger().println("Hard kill!");
        }
        execution = null; // ensures isInProgress returns false
        FlowInterruptedException suddenDeath = new FlowInterruptedException(Result.ABORTED);
        finish(Result.ABORTED, suddenDeath);
        executionPromise.setException(suddenDeath);
        // TODO CpsFlowExecution.onProgramEnd does some cleanup which we cannot access here; perhaps need a FlowExecution.halt(Throwable) API?
    }

    @Override public EnvVars getEnvironment(TaskListener listener) throws IOException, InterruptedException {
        EnvVars env = super.getEnvironment(listener);

        Jenkins instance = Jenkins.getInstance();
        if (instance != null) {
            for (NodeProperty nodeProperty : instance.getGlobalNodeProperties()) {
                nodeProperty.buildEnvVars(env, listener);
            }
        }
        // TODO EnvironmentContributingAction does not support Job yet:
        ParametersAction a = getAction(ParametersAction.class);
        if (a != null) {
            for (ParameterValue v : a) {
                v.buildEnvironment(this, env);
            }
        }

        EnvVars.resolve(env);
        return env;
    }

    @Restricted(DoNotUse.class) // Jelly
    public boolean hasAllowTerm() {
        return isBuilding() && allowTerm;
    }

    @Restricted(DoNotUse.class) // Jelly
    public boolean hasAllowKill() {
        return isBuilding() && allowKill;
    }

<<<<<<< HEAD
=======
    @GuardedBy("completed")
    private void copyLogs() {
        if (logsToCopy == null) { // finished
            return;
        }
        if (logsToCopy instanceof LinkedHashMap) { // upgrade while build is running
            logsToCopy = new ConcurrentSkipListMap<>(logsToCopy);
        }
        boolean modified = false;
        for (Map.Entry<String,Long> entry : logsToCopy.entrySet()) {
            String id = entry.getKey();
            FlowNode node;
            try {
                if (execution == null) {
                    return; // broken somehow
                }
                node = execution.getNode(id);
            } catch (IOException x) {
                LOGGER.log(Level.WARNING, null, x);
                logsToCopy.remove(id);
                modified = true;
                continue;
            }
            if (node == null) {
                LOGGER.log(Level.WARNING, "no such node {0}", id);
                logsToCopy.remove(id);
                modified = true;
                continue;
            }
            LogAction la = node.getAction(LogAction.class);
            if (la != null) {
                AnnotatedLargeText<? extends FlowNode> logText = la.getLogText();
                try {
                    long old = entry.getValue();
                    OutputStream logger;

                    String prefix = getLogPrefix(node);
                    if (prefix != null) {
                        logger = new LogLinePrefixOutputFilter(listener.getLogger(), "[" + prefix + "] ");
                    } else {
                        logger = listener.getLogger();
                    }

                    try {
                        long revised = writeRawLogTo(logText, old, logger);
                        if (revised != old) {
                            logsToCopy.put(id, revised);
                            modified = true;
                        }
                        if (logText.isComplete()) {
                            writeRawLogTo(logText, revised, logger); // defend against race condition?
                            assert !node.isRunning() : "LargeText.complete yet " + node + " claims to still be running";
                            logsToCopy.remove(id);
                            modified = true;
                        }
                    } finally {
                        if (prefix != null) {
                            ((LogLinePrefixOutputFilter)logger).forceEol();
                        }
                    }
                } catch (IOException x) {
                    LOGGER.log(Level.WARNING, null, x);
                    logsToCopy.remove(id);
                    modified = true;
                }
            } else if (!node.isRunning()) {
                logsToCopy.remove(id);
                modified = true;
            }
        }
        if (modified) {
            try {
                if (this.execution != null && this.execution.getDurabilityHint().isPersistWithEveryStep()) {
                    save();
                }
            } catch (IOException x) {
                LOGGER.log(Level.WARNING, null, x);
            }
        }
    }
    private long writeRawLogTo(AnnotatedLargeText<?> text, long start, OutputStream out) throws IOException {
        long len = text.length();
        if (start > len) {
            LOGGER.log(Level.WARNING, "JENKINS-37664: attempt to copy logs in {0} @{1} past end @{2}", new Object[] {this, start, len});
            return len;
        } else {
            return text.writeRawLogTo(start, out);
        }
    }

    @GuardedBy("completed")
    private transient LoadingCache<FlowNode,Optional<String>> logPrefixCache;
    private @CheckForNull String getLogPrefix(FlowNode node) {
        // TODO could also use FlowScanningUtils.fetchEnclosingBlocks(node).filter(FlowScanningUtils.hasActionPredicate(ThreadNameAction.class)),
        // but this would not let us cache intermediate results
        synchronized (completed) {
            if (logPrefixCache == null) {
                logPrefixCache = CacheBuilder.newBuilder().weakKeys().build(new CacheLoader<FlowNode,Optional<String>>() {
                    @Override public @Nonnull Optional<String> load(FlowNode node) {
                        if (node instanceof BlockEndNode) {
                            return Optional.fromNullable(getLogPrefix(((BlockEndNode) node).getStartNode()));
                        }
                        ThreadNameAction threadNameAction = node.getAction(ThreadNameAction.class);
                        if (threadNameAction != null) {
                            return Optional.of(threadNameAction.getThreadName());
                        }
                        for (FlowNode parent : node.getParents()) {
                            String prefix = getLogPrefix(parent);
                            if (prefix != null) {
                                return Optional.of(prefix);
                            }
                        }
                        return Optional.absent();
                    }
                });
            }
            return logPrefixCache.getUnchecked(node).orNull();
        }
    }

    private static final class LogLinePrefixOutputFilter extends LineTransformationOutputStream {

        private final PrintStream logger;
        private final String prefix;

        protected LogLinePrefixOutputFilter(PrintStream logger, String prefix) {
            this.logger = logger;
            this.prefix = prefix;
        }

        @Override
        protected void eol(byte[] b, int len) throws IOException {
            logger.append(prefix);
            logger.write(b, 0, len);
        }
    }
    
>>>>>>> 023a0659
    private static final Map<String,WorkflowRun> LOADING_RUNS = new HashMap<>();

    private String key() {
        return getParent().getFullName() + '/' + getId();
    }

    /** Hack to allow {@link #execution} to use an {@link Owner} referring to this run, even when it has not yet been loaded. */
    @Override public void reload() throws IOException {
        synchronized (LOADING_RUNS) {
            LOADING_RUNS.put(key(), this);
        }

        // super.reload() forces result to be FAILURE, so working around that
        new XmlFile(XSTREAM,new File(getRootDir(),"build.xml")).unmarshal(this);
    }

    @Override protected void onLoad() {
        super.onLoad();
        if (completed != null) {
            throw new IllegalStateException("double onLoad of " + this);
        }
        FlowExecution fetchedExecution = execution;
        if (fetchedExecution != null) {
            try {
                if (getParent().isResumeBlocked() && execution instanceof BlockableResume) {
                    ((BlockableResume) execution).setResumeBlocked(true);
                }
                fetchedExecution.onLoad(new Owner(this));
            } catch (Exception x) {
                LOGGER.log(Level.WARNING, null, x);
                execution = null; // probably too broken to use
            }
        }
<<<<<<< HEAD
        if (execution != null) {
            execution.addListener(new GraphL());
            execution.addListener(new NodePrintListener());
            executionPromise.set(execution);
            if (!execution.isComplete()) {
=======
        fetchedExecution = execution;
        if (fetchedExecution != null) {
            fetchedExecution.addListener(new GraphL());
            executionPromise.set(fetchedExecution);
            if (!fetchedExecution.isComplete()) {
>>>>>>> 023a0659
                // we've been restarted while we were running. let's get the execution going again.
                FlowExecutionListener.fireResumed(fetchedExecution);

                try {
                    // TODO add a @Terminator to close the old listener in case a new set of objects gets loaded after in-VM restart and starts writing to the same file
                    listener = PipelineLogFile.listener(this);
                    listener.getLogger().println("Resuming build at " + new Date() + " after Jenkins restart");
                } catch (IOException | InterruptedException x) {
                    LOGGER.log(Level.WARNING, null, x);
                    listener = new StreamBuildListener(new NullStream());
                }
                completed = new AtomicBoolean();
                Timer.get().submit(new Runnable() { // JENKINS-31614
                    @Override public void run() {
                        Queue.getInstance().schedule(new AfterRestartTask(WorkflowRun.this), 0);
                    }
                });
            }
        }
        checkouts(null); // only for diagnostics
        synchronized (LOADING_RUNS) {
            LOADING_RUNS.remove(key()); // or could just make the value type be WeakReference<WorkflowRun>
            LOADING_RUNS.notifyAll();
        }
    }

    // Overridden since super version has an unwanted assertion about this.state, which we do not use.
    @Override public void setResult(Result r) {
        if (result == null || r.isWorseThan(result)) {
            result = r;
            LOGGER.log(Level.FINE, this + " in " + getRootDir() + ": result is set to " + r, LOGGER.isLoggable(Level.FINER) ? new Exception() : null);
        }
    }

    /** Handles normal build completion (including errors) but also handles the case that the flow did not even start correctly, for example due to an error in {@link FlowExecution#start}. */
    private void finish(@Nonnull Result r, @CheckForNull Throwable t) {
        setResult(r);
        duration = Math.max(0, System.currentTimeMillis() - getStartTimeInMillis());
        LOGGER.log(Level.INFO, "{0} completed: {1}", new Object[] {toString(), getResult()});
        if (listener == null) {
            LOGGER.log(Level.WARNING, this + " failed to start", t);
        } else {
            RunListener.fireCompleted(WorkflowRun.this, listener);
            if (t instanceof AbortException) {
                listener.error(t.getMessage());
            } else if (t instanceof FlowInterruptedException) {
                ((FlowInterruptedException) t).handle(this, listener);
            } else if (t != null) {
                listener.getLogger().println(Functions.printThrowable(t).trim()); // TODO 2.43+ use Functions.printStackTrace
            }
            listener.finished(getResult());
            if (listener instanceof AutoCloseable) {
                try {
                    ((AutoCloseable) listener).close();
                } catch (Exception x) {
                    LOGGER.log(Level.WARNING, "could not close build log for " + this, x);
                }
            }
        }
<<<<<<< HEAD
        duration = Math.max(0, System.currentTimeMillis() - getStartTimeInMillis());
=======
        logsToCopy = null;
>>>>>>> 023a0659
        try {
            save();
        } catch (Exception x) {
            LOGGER.log(Level.WARNING, "failed to save " + this, x);
        }
        Timer.get().submit(() -> {
            try {
                getParent().logRotate();
            } catch (Exception x) {
                LOGGER.log(Level.WARNING, "failed to perform log rotation after " + this, x);
            }
        });
        onEndBuilding();
        if (completed != null) {
            synchronized (completed) {
                completed.set(true);
            }
        }
        Executor executor = getExecutor();
        if (executor != null) {
            AsynchronousExecution asynchronousExecution = executor.getAsynchronousExecution();
            if (asynchronousExecution != null) {
                asynchronousExecution.completed(null);
            }
        }
        FlowExecutionList.get().unregister(new Owner(this));
        try {
            StashManager.maybeClearAll(this);
        } catch (IOException x) {
            LOGGER.log(Level.WARNING, "failed to clean up stashes from " + this, x);
        }
        FlowExecution exec = getExecution();
        if (exec != null) {
            FlowExecutionListener.fireCompleted(exec);
        }
    }

    @Override public void deleteArtifacts() throws IOException {
        super.deleteArtifacts();
        StashManager.clearAll(this);
    }

    /**
     * Gets the associated execution state.
     * @return non-null after the flow has started, even after finished (but may be null temporarily when about to start, or if starting failed)
     */
    public @CheckForNull FlowExecution getExecution() {
        return execution;
    }

    /**
     * Allows the caller to block on {@link FlowExecution}, which gets created relatively quickly
     * after the build gets going.
     */
    public ListenableFuture<FlowExecution> getExecutionPromise() {
        return executionPromise;
    }

    @Override public FlowExecutionOwner asFlowExecutionOwner() {
        return new Owner(this);
    }

    @Override
    public boolean hasntStartedYet() {
        return result == null && execution==null;
    }

    @Override public boolean isBuilding() {
        return result == null || isInProgress();
    }

    @Exported
    @Override protected boolean isInProgress() {
        return execution != null && !execution.isComplete() && (completed == null || !completed.get());
    }

    @Override public boolean isLogUpdated() {
        return isBuilding(); // there is no equivalent to a post-production state for flows
    }

    synchronized @Nonnull List<SCMCheckout> checkouts(@CheckForNull TaskListener listener) {
        if (checkouts == null) {
            LOGGER.log(Level.WARNING, "JENKINS-26761: no checkouts in {0}", this);
            if (listener != null) {
                listener.error("JENKINS-26761: list of SCM checkouts in " + this + " was lost; polling will be broken");
            }
            checkouts = new PersistedList<>(this);
            // Could this.save(), but might pollute diagnosis, and (worse) might clobber real data if there is >1 WorkflowRun with the same ID.
        }
        return checkouts;
    }

    @Override
    @Exported
    public synchronized List<ChangeLogSet<? extends ChangeLogSet.Entry>> getChangeSets() {
        if (changeSets == null) {
            changeSets = new ArrayList<>();
            for (SCMCheckout co : checkouts(null)) {
                if (co.changelogFile != null && co.changelogFile.isFile()) {
                    try {
                        ChangeLogSet<? extends ChangeLogSet.Entry> changeLogSet =
                                co.scm.createChangeLogParser().parse(this, co.scm.getEffectiveBrowser(), co.changelogFile);
                        if (!changeLogSet.isEmptySet()) {
                            changeSets.add(changeLogSet);
                        }
                    } catch (Exception x) {
                        LOGGER.log(Level.WARNING, "could not parse " + co.changelogFile, x);
                    }
                }
            }
        }
        return changeSets;
    }

    @Override
    @CheckForNull public Set<String> getCulpritIds() {
        if (shouldCalculateCulprits()) {
            HashSet<String> tempCulpritIds = new HashSet<>();
            for (User u : getCulprits()) {
                tempCulpritIds.add(u.getId());
            }
            if (isBuilding()) {
                return ImmutableSortedSet.copyOf(tempCulpritIds);
            } else {
                culprits = ImmutableSortedSet.copyOf(tempCulpritIds);
            }
        }
        return culprits;
    }

    @Override
    @Exported
    @Nonnull public Set<User> getCulprits() {
        return RunWithSCM.super.getCulprits();
    }

    @Override
    public boolean shouldCalculateCulprits() {
        return isBuilding() || culprits == null;
    }

    @RequirePOST
    public synchronized HttpResponse doStop() {
        Executor e = getOneOffExecutor();
        if (e != null) {
            return e.doStop();
        } else {
            doKill();
            return HttpResponses.forwardToPreviousPage();
        }
    }

    private void onCheckout(SCM scm, FilePath workspace, TaskListener listener, @CheckForNull File changelogFile, @CheckForNull SCMRevisionState pollingBaseline) throws Exception {
        if (changelogFile != null && changelogFile.isFile()) {
            ChangeLogSet<?> cls = scm.createChangeLogParser().parse(this, scm.getEffectiveBrowser(), changelogFile);
            if (!cls.isEmptySet()) {
                getChangeSets().add(cls);
            }
            for (SCMListener l : SCMListener.all()) {
                l.onChangeLogParsed(this, scm, listener, cls);
            }
        }
        checkouts(listener).add(new SCMCheckout(scm, FilePathUtils.getNodeName(workspace), workspace.getRemote(), changelogFile, pollingBaseline));
    }

    static final class SCMCheckout {
        final SCM scm;
        final String node;
        final String workspace;
        // TODO JENKINS-27704 make this a String and relativize to Run.rootDir if possible
        final @CheckForNull File changelogFile;
        final @CheckForNull SCMRevisionState pollingBaseline;
        SCMCheckout(SCM scm, String node, String workspace, File changelogFile, SCMRevisionState pollingBaseline) {
            this.scm = scm;
            this.node = node;
            this.workspace = workspace;
            this.changelogFile = changelogFile;
            this.pollingBaseline = pollingBaseline;
        }
        // TODO replace with Run.XSTREAM2.addCriticalField(SCMCheckout.class, "scm") when not @Restricted(NoExternalUse.class)
        private Object readResolve() {
            if (scm == null) {
                throw new IllegalStateException("Unloadable scm field");
            }
            return this;
        }
    }

    private static final class Owner extends FlowExecutionOwner {
        private final String job;
        private final String id;
        private transient @CheckForNull WorkflowRun run;
        Owner(WorkflowRun run) {
            job = run.getParent().getFullName();
            id = run.getId();
            this.run = run;
        }
        private String key() {
            return job + '/' + id;
        }
        private @Nonnull WorkflowRun run() throws IOException {
            if (run==null) {
                WorkflowRun candidate;
                synchronized (LOADING_RUNS) {
                    candidate = LOADING_RUNS.get(key());
                }
                if (candidate != null && candidate.getParent().getFullName().equals(job) && candidate.getId().equals(id)) {
                    run = candidate;
                } else {
                    final Jenkins jenkins = Jenkins.getInstance();
                    if (jenkins == null) {
                        throw new IOException("Jenkins is not running"); // do not use Jenkins.getActiveInstance() as that is an ISE
                    }
                    WorkflowJob j = ACL.impersonate(ACL.SYSTEM, new NotReallyRoleSensitiveCallable<WorkflowJob,IOException>() {
                        @Override public WorkflowJob call() throws IOException {
                            return jenkins.getItemByFullName(job, WorkflowJob.class);
                        }
                    });
                    if (j == null) {
                        throw new IOException("no such WorkflowJob " + job);
                    }
                    run = j._getRuns().getById(id);
                    if (run == null) {
                        throw new IOException("no such build " + id + " in " + job);
                    }
                    //System.err.printf("getById found %s @%h%n", run, run);
                }
            }
            return run;
        }
        @Override public FlowExecution get() throws IOException {
            WorkflowRun r = run();
            synchronized (LOADING_RUNS) {
                int count = 5;
                while (r.execution == null && LOADING_RUNS.containsKey(key()) && count-- > 0) {
                    try (WithThreadName naming = new WithThreadName(": waiting for " + key())) {
                        LOADING_RUNS.wait(/* 1m */60_000);
                    } catch (InterruptedException x) {
                        LOGGER.log(Level.WARNING, "failed to wait for " + r + " to be loaded", x);
                        break;
                    }
                }
            }
            FlowExecution exec = r.execution;
            if (exec != null) {
                return exec;
            } else {
                throw new IOException(r + " did not yet start");
            }
        }
        @Override public FlowExecution getOrNull() {
            try {
                ListenableFuture<FlowExecution> promise = run().getExecutionPromise();
                if (promise.isDone()) {
                    return promise.get();
                }
            } catch (Exception x) {
                LOGGER.log(/* not important */Level.FINE, null, x);
            }
            return null;
        }
        @Override public File getRootDir() throws IOException {
            return run().getRootDir();
        }
        @Override public Queue.Executable getExecutable() throws IOException {
            return run();
        }
        @Override public String getUrl() throws IOException {
            return run().getUrl();
        }
        @Override public TaskListener getListener() throws IOException {
            TaskListener l = run().listener;
            if (l != null) {
                return l;
            } else {
                // Seems to happen at least once during resume, but anyway TryRepeatedly will call this method again, rather than caching the result.
                LOGGER.log(Level.FINE, "No listener yet for {0}", this);
                return TaskListener.NULL;
            }
        }
        @Override public InputStream getLog(long start) throws IOException {
            return PipelineLogFile.log(run(), start);
        }
        @Override public String toString() {
            return "Owner[" + key() + ":" + run + "]";
        }

        @Override
        public boolean equals(Object o) {
            if (!(o instanceof Owner)) {
                return false;
            }
            Owner that = (Owner) o;
            return job.equals(that.job) && id.equals(that.id);
        }

        @Override
        public int hashCode() {
            return job.hashCode() ^ id.hashCode();
        }
        private static final long serialVersionUID = 1;
    }

    private final class GraphL implements GraphListener {
        @Override public void onNewHead(FlowNode node) {
<<<<<<< HEAD
            node.addAction(new TimingAction());
=======
            synchronized (completed) {
                copyLogs();
                logsToCopy.put(node.getId(), 0L);
            }

            if (node.getPersistentAction(TimingAction.class) == null) {
                node.addAction(new TimingAction());
            }

            logNodeMessage(node);
>>>>>>> 023a0659
            if (node instanceof FlowEndNode) {
                finish(((FlowEndNode) node).getResult(), execution != null ? execution.getCauseOfFailure() : null);
            } else {
                try {
                    save();
                } catch (IOException x) {
                    LOGGER.log(Level.WARNING, null, x);
                }
            }
        }
    }

    /**
     * Prints nodes as they appear (including block start and end nodes).
     */
    private final class NodePrintListener implements GraphListener.Synchronous {
        @Override public void onNewHead(FlowNode node) {
            NewNodeConsoleNote.print(node, listener);
        }
    }

    @SuppressWarnings("rawtypes")
    @Override public AnnotatedLargeText getLogText() {
        return new PipelineLargeText(this);
    }

    @Override public InputStream getLogInputStream() throws IOException {
        // TODO inefficient but currently AnnotatedLargeText.strip does not support transforming input streams
        ByteArrayOutputStream baos = new ByteArrayOutputStream();
        getLogText().writeRawLogTo(0, baos);
        return new ByteArrayInputStream(baos.toByteArray());
    }

    // TODO these methods should be better defined in Run itself to delegate to getLogInputStream:

    @Override public Reader getLogReader() throws IOException {
        // TODO as above
        return getLogText().readAll();
    }

    @SuppressWarnings("deprecation")
    @Override public String getLog() throws IOException {
        ByteArrayOutputStream baos = new ByteArrayOutputStream();
        getLogText().writeRawLogTo(0, baos);
        return baos.toString("UTF-8");
    }

    @Override public List<String> getLog(int maxLines) throws IOException {
        int lineCount = 0;
        List<String> logLines = new LinkedList<>();
        if (maxLines == 0) {
            return logLines;
        }
        try (BufferedReader reader = new BufferedReader(getLogReader())) {
            for (String line = reader.readLine(); line != null; line = reader.readLine()) {
                logLines.add(line);
                ++lineCount;
                if (lineCount > maxLines) {
                    logLines.remove(0);
                }
            }
        }
        if (lineCount > maxLines) {
            logLines.set(0, "[...truncated " + (lineCount - (maxLines - 1)) + " lines...]");
        }
        return ConsoleNote.removeNotes(logLines);
    }

    @Override public File getLogFile() {
        LOGGER.log(Level.WARNING, "Avoid calling getLogFile on " + this, new UnsupportedOperationException());
        try {
            File f = File.createTempFile("deprecated", ".log", getRootDir());
            f.deleteOnExit();
            try (OutputStream os = new FileOutputStream(f)) {
                getLogText().writeRawLogTo(0, os);
            }
            return f;
        } catch (IOException x) {
            throw new RuntimeException(x);
        }
    }

    @Restricted(NoExternalUse.class) // for use from PipelineLogFile
    public File _getLogFile() {
        return super.getLogFile();
    }

    @Restricted(NoExternalUse.class) // for use from PipelineLogFile
    public InputStream _getLogInputStream(long start) throws IOException {
        File logFile = _getLogFile();
        if (logFile.exists()) {
            if (logFile.getName().endsWith(".gz")) {
                InputStream is = new GZIPInputStream(new FileInputStream(logFile));
                IOUtils.skipFully(is, start);
                return is;
            } else {
                return Channels.newInputStream(FileChannel.open(logFile.toPath(), StandardOpenOption.READ).position(start));
            }
        }
        String message = "No such file: " + logFile;
        return new ByteArrayInputStream(message.getBytes(StandardCharsets.UTF_8));
    }

    static void alias() {
        Run.XSTREAM2.alias("flow-build", WorkflowRun.class);
        new XmlFile(null).getXStream().aliasType("flow-owner", Owner.class); // hack! but how else to set it for arbitrary Descriptor’s?
        Run.XSTREAM2.aliasType("flow-owner", Owner.class);
    }

    @Extension public static final class SCMListenerImpl extends SCMListener {
        @Override public void onCheckout(Run<?,?> build, SCM scm, FilePath workspace, TaskListener listener, File changelogFile, SCMRevisionState pollingBaseline) throws Exception {
            if (build instanceof WorkflowRun) {
                ((WorkflowRun) build).onCheckout(scm, workspace, listener, changelogFile, pollingBaseline);
            }
        }
    }

    @Restricted(DoNotUse.class) // impl
    @Extension public static class Checkouts extends FlowCopier.ByRun {

        @Override public void copy(Run<?, ?> original, Run<?, ?> copy, TaskListener listener) throws IOException, InterruptedException {
            if (original instanceof WorkflowRun && copy instanceof WorkflowRun) {
                ((WorkflowRun)copy).checkouts(null).addAll(((WorkflowRun)original).checkouts(null));
            }
        }
    }

    @Override
    public synchronized void save() throws IOException {

        if(BulkChange.contains(this))   return;
        File loc = new File(getRootDir(),"build.xml");
        XmlFile file = new XmlFile(XSTREAM,loc);

        boolean isAtomic = true;

        if (this.execution != null) {
            FlowDurabilityHint hint = this.execution.getDurabilityHint();
            isAtomic = hint.isAtomicWrite();
        }

        PipelineIOUtils.writeByXStream(this, loc, XSTREAM2, isAtomic);
        SaveableListener.fireOnChange(this, file);
    }
}<|MERGE_RESOLUTION|>--- conflicted
+++ resolved
@@ -24,14 +24,7 @@
 
 package org.jenkinsci.plugins.workflow.job;
 
-<<<<<<< HEAD
-=======
-import com.google.common.base.Optional;
-import com.google.common.cache.CacheBuilder;
-import com.google.common.cache.CacheLoader;
-import com.google.common.cache.LoadingCache;
 import com.google.common.collect.ImmutableSortedSet;
->>>>>>> 023a0659
 import com.google.common.util.concurrent.FutureCallback;
 import com.google.common.util.concurrent.ListenableFuture;
 import com.google.common.util.concurrent.SettableFuture;
@@ -45,13 +38,9 @@
 import hudson.Functions;
 import hudson.XmlFile;
 import hudson.console.AnnotatedLargeText;
-<<<<<<< HEAD
 import hudson.console.ConsoleNote;
 import hudson.model.BuildListener;
-=======
-import hudson.console.LineTransformationOutputStream;
 import hudson.console.ModelHyperlinkNote;
->>>>>>> 023a0659
 import hudson.model.Executor;
 import hudson.model.Item;
 import hudson.model.ParameterValue;
@@ -69,11 +58,7 @@
 import hudson.scm.SCM;
 import hudson.scm.SCMRevisionState;
 import hudson.security.ACL;
-<<<<<<< HEAD
-=======
 import hudson.slaves.NodeProperty;
-import hudson.util.DaemonThreadFactory;
->>>>>>> 023a0659
 import hudson.util.Iterators;
 import hudson.util.NullStream;
 import hudson.util.PersistedList;
@@ -95,20 +80,12 @@
 import java.util.Collection;
 import java.util.Date;
 import java.util.HashMap;
-<<<<<<< HEAD
 import java.util.LinkedList;
-import java.util.List;
-import java.util.Locale;
-import java.util.Map;
-=======
 import java.util.HashSet;
-import java.util.LinkedHashMap;
 import java.util.List;
 import java.util.Locale;
 import java.util.Map;
 import java.util.Set;
-import java.util.concurrent.ConcurrentSkipListMap;
->>>>>>> 023a0659
 import java.util.concurrent.Future;
 import java.util.concurrent.TimeUnit;
 import java.util.concurrent.atomic.AtomicBoolean;
@@ -116,11 +93,7 @@
 import java.util.logging.Logger;
 import javax.annotation.CheckForNull;
 import javax.annotation.Nonnull;
-<<<<<<< HEAD
-=======
-import javax.annotation.concurrent.GuardedBy;
 import jenkins.model.CauseOfInterruption;
->>>>>>> 023a0659
 import jenkins.model.Jenkins;
 import jenkins.model.lazy.BuildReference;
 import jenkins.model.lazy.LazyBuildMixIn;
@@ -128,11 +101,8 @@
 import jenkins.scm.RunWithSCM;
 import jenkins.security.NotReallyRoleSensitiveCallable;
 import jenkins.util.Timer;
-<<<<<<< HEAD
 import org.apache.commons.io.IOUtils;
-=======
 import org.acegisecurity.Authentication;
->>>>>>> 023a0659
 import org.jenkinsci.plugins.workflow.FilePathUtils;
 import org.jenkinsci.plugins.workflow.actions.TimingAction;
 import org.jenkinsci.plugins.workflow.flow.BlockableResume;
@@ -148,14 +118,9 @@
 import org.jenkinsci.plugins.workflow.flow.StashManager;
 import org.jenkinsci.plugins.workflow.graph.FlowEndNode;
 import org.jenkinsci.plugins.workflow.graph.FlowNode;
-<<<<<<< HEAD
 import org.jenkinsci.plugins.workflow.job.console.NewNodeConsoleNote;
 import org.jenkinsci.plugins.workflow.job.console.PipelineLargeText;
 import org.jenkinsci.plugins.workflow.job.console.PipelineLogFile;
-=======
-import org.jenkinsci.plugins.workflow.job.console.WorkflowConsoleLogger;
-import org.jenkinsci.plugins.workflow.job.properties.DurabilityHintJobProperty;
->>>>>>> 023a0659
 import org.jenkinsci.plugins.workflow.steps.FlowInterruptedException;
 import org.jenkinsci.plugins.workflow.steps.StepContext;
 import org.jenkinsci.plugins.workflow.steps.StepExecution;
@@ -370,33 +335,6 @@
                 return blocksRestart();
             }
         };
-<<<<<<< HEAD
-=======
-        final AtomicReference<ScheduledFuture<?>> copyLogsTask = new AtomicReference<>();
-        copyLogsTask.set(copyLogsExecutorService().scheduleAtFixedRate(new Runnable() {
-            @Override public void run() {
-                synchronized (completed) {
-                    if (completed.get()) {
-                        asynchronousExecution.completed(null);
-                        copyLogsTask.get().cancel(false);
-                        return;
-                    }
-                    Jenkins jenkins = Jenkins.getInstance();
-                    if (jenkins == null || jenkins.isTerminating()) {
-                        LOGGER.log(Level.FINE, "shutting down, breaking waitForCompletion on {0}", this);
-                        // Stop writing content, in case a new set of objects gets loaded after in-VM restart and starts writing to the same file:
-                        listener.closeQuietly();
-                        listener = new StreamBuildListener(new NullStream());
-                        return;
-                    }
-                    try (WithThreadName naming = new WithThreadName(" (" + WorkflowRun.this + ")")) {
-                        copyLogs();
-                    }
-                }
-            }
-        }, 1, 1, TimeUnit.SECONDS));
-        return asynchronousExecution;
->>>>>>> 023a0659
     }
 
     private void printLater(final StopState state, final String message) {
@@ -494,146 +432,6 @@
         return isBuilding() && allowKill;
     }
 
-<<<<<<< HEAD
-=======
-    @GuardedBy("completed")
-    private void copyLogs() {
-        if (logsToCopy == null) { // finished
-            return;
-        }
-        if (logsToCopy instanceof LinkedHashMap) { // upgrade while build is running
-            logsToCopy = new ConcurrentSkipListMap<>(logsToCopy);
-        }
-        boolean modified = false;
-        for (Map.Entry<String,Long> entry : logsToCopy.entrySet()) {
-            String id = entry.getKey();
-            FlowNode node;
-            try {
-                if (execution == null) {
-                    return; // broken somehow
-                }
-                node = execution.getNode(id);
-            } catch (IOException x) {
-                LOGGER.log(Level.WARNING, null, x);
-                logsToCopy.remove(id);
-                modified = true;
-                continue;
-            }
-            if (node == null) {
-                LOGGER.log(Level.WARNING, "no such node {0}", id);
-                logsToCopy.remove(id);
-                modified = true;
-                continue;
-            }
-            LogAction la = node.getAction(LogAction.class);
-            if (la != null) {
-                AnnotatedLargeText<? extends FlowNode> logText = la.getLogText();
-                try {
-                    long old = entry.getValue();
-                    OutputStream logger;
-
-                    String prefix = getLogPrefix(node);
-                    if (prefix != null) {
-                        logger = new LogLinePrefixOutputFilter(listener.getLogger(), "[" + prefix + "] ");
-                    } else {
-                        logger = listener.getLogger();
-                    }
-
-                    try {
-                        long revised = writeRawLogTo(logText, old, logger);
-                        if (revised != old) {
-                            logsToCopy.put(id, revised);
-                            modified = true;
-                        }
-                        if (logText.isComplete()) {
-                            writeRawLogTo(logText, revised, logger); // defend against race condition?
-                            assert !node.isRunning() : "LargeText.complete yet " + node + " claims to still be running";
-                            logsToCopy.remove(id);
-                            modified = true;
-                        }
-                    } finally {
-                        if (prefix != null) {
-                            ((LogLinePrefixOutputFilter)logger).forceEol();
-                        }
-                    }
-                } catch (IOException x) {
-                    LOGGER.log(Level.WARNING, null, x);
-                    logsToCopy.remove(id);
-                    modified = true;
-                }
-            } else if (!node.isRunning()) {
-                logsToCopy.remove(id);
-                modified = true;
-            }
-        }
-        if (modified) {
-            try {
-                if (this.execution != null && this.execution.getDurabilityHint().isPersistWithEveryStep()) {
-                    save();
-                }
-            } catch (IOException x) {
-                LOGGER.log(Level.WARNING, null, x);
-            }
-        }
-    }
-    private long writeRawLogTo(AnnotatedLargeText<?> text, long start, OutputStream out) throws IOException {
-        long len = text.length();
-        if (start > len) {
-            LOGGER.log(Level.WARNING, "JENKINS-37664: attempt to copy logs in {0} @{1} past end @{2}", new Object[] {this, start, len});
-            return len;
-        } else {
-            return text.writeRawLogTo(start, out);
-        }
-    }
-
-    @GuardedBy("completed")
-    private transient LoadingCache<FlowNode,Optional<String>> logPrefixCache;
-    private @CheckForNull String getLogPrefix(FlowNode node) {
-        // TODO could also use FlowScanningUtils.fetchEnclosingBlocks(node).filter(FlowScanningUtils.hasActionPredicate(ThreadNameAction.class)),
-        // but this would not let us cache intermediate results
-        synchronized (completed) {
-            if (logPrefixCache == null) {
-                logPrefixCache = CacheBuilder.newBuilder().weakKeys().build(new CacheLoader<FlowNode,Optional<String>>() {
-                    @Override public @Nonnull Optional<String> load(FlowNode node) {
-                        if (node instanceof BlockEndNode) {
-                            return Optional.fromNullable(getLogPrefix(((BlockEndNode) node).getStartNode()));
-                        }
-                        ThreadNameAction threadNameAction = node.getAction(ThreadNameAction.class);
-                        if (threadNameAction != null) {
-                            return Optional.of(threadNameAction.getThreadName());
-                        }
-                        for (FlowNode parent : node.getParents()) {
-                            String prefix = getLogPrefix(parent);
-                            if (prefix != null) {
-                                return Optional.of(prefix);
-                            }
-                        }
-                        return Optional.absent();
-                    }
-                });
-            }
-            return logPrefixCache.getUnchecked(node).orNull();
-        }
-    }
-
-    private static final class LogLinePrefixOutputFilter extends LineTransformationOutputStream {
-
-        private final PrintStream logger;
-        private final String prefix;
-
-        protected LogLinePrefixOutputFilter(PrintStream logger, String prefix) {
-            this.logger = logger;
-            this.prefix = prefix;
-        }
-
-        @Override
-        protected void eol(byte[] b, int len) throws IOException {
-            logger.append(prefix);
-            logger.write(b, 0, len);
-        }
-    }
-    
->>>>>>> 023a0659
     private static final Map<String,WorkflowRun> LOADING_RUNS = new HashMap<>();
 
     private String key() {
@@ -667,19 +465,12 @@
                 execution = null; // probably too broken to use
             }
         }
-<<<<<<< HEAD
-        if (execution != null) {
-            execution.addListener(new GraphL());
-            execution.addListener(new NodePrintListener());
-            executionPromise.set(execution);
-            if (!execution.isComplete()) {
-=======
         fetchedExecution = execution;
         if (fetchedExecution != null) {
             fetchedExecution.addListener(new GraphL());
+            fetchedExecution.addListener(new NodePrintListener());
             executionPromise.set(fetchedExecution);
             if (!fetchedExecution.isComplete()) {
->>>>>>> 023a0659
                 // we've been restarted while we were running. let's get the execution going again.
                 FlowExecutionListener.fireResumed(fetchedExecution);
 
@@ -739,11 +530,6 @@
                 }
             }
         }
-<<<<<<< HEAD
-        duration = Math.max(0, System.currentTimeMillis() - getStartTimeInMillis());
-=======
-        logsToCopy = null;
->>>>>>> 023a0659
         try {
             save();
         } catch (Exception x) {
@@ -1049,20 +835,10 @@
 
     private final class GraphL implements GraphListener {
         @Override public void onNewHead(FlowNode node) {
-<<<<<<< HEAD
-            node.addAction(new TimingAction());
-=======
-            synchronized (completed) {
-                copyLogs();
-                logsToCopy.put(node.getId(), 0L);
-            }
-
             if (node.getPersistentAction(TimingAction.class) == null) {
                 node.addAction(new TimingAction());
             }
 
-            logNodeMessage(node);
->>>>>>> 023a0659
             if (node instanceof FlowEndNode) {
                 finish(((FlowEndNode) node).getResult(), execution != null ? execution.getCauseOfFailure() : null);
             } else {
