/*
 * The MIT License
 *
 * Copyright (c) 2013-2014, CloudBees, Inc.
 *
 * Permission is hereby granted, free of charge, to any person obtaining a copy
 * of this software and associated documentation files (the "Software"), to deal
 * in the Software without restriction, including without limitation the rights
 * to use, copy, modify, merge, publish, distribute, sublicense, and/or sell
 * copies of the Software, and to permit persons to whom the Software is
 * furnished to do so, subject to the following conditions:
 *
 * The above copyright notice and this permission notice shall be included in
 * all copies or substantial portions of the Software.
 *
 * THE SOFTWARE IS PROVIDED "AS IS", WITHOUT WARRANTY OF ANY KIND, EXPRESS OR
 * IMPLIED, INCLUDING BUT NOT LIMITED TO THE WARRANTIES OF MERCHANTABILITY,
 * FITNESS FOR A PARTICULAR PURPOSE AND NONINFRINGEMENT. IN NO EVENT SHALL THE
 * AUTHORS OR COPYRIGHT HOLDERS BE LIABLE FOR ANY CLAIM, DAMAGES OR OTHER
 * LIABILITY, WHETHER IN AN ACTION OF CONTRACT, TORT OR OTHERWISE, ARISING FROM,
 * OUT OF OR IN CONNECTION WITH THE SOFTWARE OR THE USE OR OTHER DEALINGS IN
 * THE SOFTWARE.
 */

package org.jenkinsci.plugins.workflow.job;

import edu.umd.cs.findbugs.annotations.SuppressFBWarnings;
import hudson.AbortException;
import hudson.BulkChange;
import hudson.Extension;
import hudson.ExtensionList;
import hudson.FilePath;
import hudson.Functions;
import hudson.Launcher;
import hudson.init.InitMilestone;
import hudson.init.Initializer;
import hudson.model.Action;
import hudson.model.BallColor;
<<<<<<< HEAD
import hudson.model.BuildAuthorizationToken;
=======
>>>>>>> d2e08cb8
import hudson.model.Computer;
import hudson.model.Descriptor;
import hudson.model.DescriptorVisibilityFilter;
import hudson.model.Item;
import hudson.model.ItemGroup;
import hudson.model.Items;
import hudson.model.Job;
import hudson.model.JobProperty;
import hudson.model.Label;
import hudson.model.Node;
import hudson.model.Queue;
import hudson.model.ResourceList;
import hudson.model.Run;
import hudson.model.RunMap;
import hudson.model.TaskListener;
import hudson.model.TopLevelItem;
import hudson.model.TopLevelItemDescriptor;
import hudson.model.listeners.ItemListener;
import hudson.model.listeners.SCMListener;
import hudson.model.queue.CauseOfBlockage;
import hudson.model.queue.QueueTaskFuture;
import hudson.model.queue.SubTask;
import hudson.scm.PollingResult;
import hudson.scm.SCM;
import hudson.scm.SCMRevisionState;
import hudson.search.SearchIndexBuilder;
import hudson.security.ACL;
import hudson.slaves.WorkspaceList;
import hudson.triggers.SCMTrigger;
import hudson.triggers.Trigger;
import hudson.triggers.TriggerDescriptor;
import hudson.util.AlternativeUiTextProvider;
import hudson.util.DescribableList;
import hudson.widgets.HistoryWidget;
import java.io.File;
import java.io.IOException;
import java.util.ArrayList;
import java.util.Collection;
import java.util.Collections;
import java.util.LinkedHashMap;
import java.util.List;
import java.util.Map;
import java.util.concurrent.ConcurrentHashMap;
import java.util.logging.Level;
import java.util.logging.Logger;
import javax.annotation.CheckForNull;
import javax.servlet.ServletException;
import jenkins.model.BlockedBecauseOfBuildInProgress;
import jenkins.model.Jenkins;
import jenkins.model.ParameterizedJobMixIn;
import jenkins.model.lazy.LazyBuildMixIn;
import jenkins.triggers.SCMTriggerItem;
import net.sf.json.JSONObject;
import org.acegisecurity.Authentication;
import org.jenkinsci.plugins.workflow.flow.FlowDefinition;
import org.jenkinsci.plugins.workflow.flow.FlowDefinitionDescriptor;
import org.jenkinsci.plugins.workflow.job.properties.DisableConcurrentBuildsJobProperty;
import org.jenkinsci.plugins.workflow.job.properties.PipelineTriggersJobProperty;
import org.kohsuke.accmod.Restricted;
import org.kohsuke.accmod.restrictions.DoNotUse;
import org.kohsuke.accmod.restrictions.NoExternalUse;
import org.kohsuke.stapler.HttpRedirect;
import org.kohsuke.stapler.HttpResponse;
import org.kohsuke.stapler.StaplerRequest;
import org.kohsuke.stapler.StaplerResponse;
import org.kohsuke.stapler.export.Exported;
import org.kohsuke.stapler.interceptor.RequirePOST;

@SuppressWarnings({"unchecked", "rawtypes"})
public final class WorkflowJob extends Job<WorkflowJob,WorkflowRun> implements LazyBuildMixIn.LazyLoadingJob<WorkflowJob,WorkflowRun>, ParameterizedJobMixIn.ParameterizedJob<WorkflowJob, WorkflowRun>, TopLevelItem, Queue.FlyweightTask, SCMTriggerItem {

    private static final Logger LOGGER = Logger.getLogger(WorkflowJob.class.getName());

    private FlowDefinition definition;
    /** @deprecated - use {@link PipelineTriggersJobProperty} */
    private DescribableList<Trigger<?>,TriggerDescriptor> triggers = new DescribableList<>(this);
    private volatile Integer quietPeriod;
    @SuppressWarnings("deprecation")
    private hudson.model.BuildAuthorizationToken authToken;
    private transient LazyBuildMixIn<WorkflowJob,WorkflowRun> buildMixIn;
    /** @deprecated replaced by {@link DisableConcurrentBuildsJobProperty} */
    private @CheckForNull Boolean concurrentBuild;
    /**
     * Map from {@link SCM#getKey} to last version we encountered during polling.
     * TODO is it important to persist this? {@link hudson.model.AbstractProject#pollingBaseline} is not persisted.
     */
    private transient volatile Map<String,SCMRevisionState> pollingBaselines;
    private volatile boolean disabled;

    public WorkflowJob(ItemGroup parent, String name) {
        super(parent, name);
        buildMixIn = createBuildMixIn();
    }

    @Override public void onCreatedFromScratch() {
        super.onCreatedFromScratch();
        buildMixIn.onCreatedFromScratch();
    }

    @Override public void onLoad(ItemGroup<? extends Item> parent, String name) throws IOException {
        super.onLoad(parent, name);

        if (buildMixIn == null) {
            buildMixIn = createBuildMixIn();
        }
        buildMixIn.onLoad(parent, name);
        if (triggers != null && !triggers.isEmpty()) {
            setTriggers(triggers.toList());
        }
        if (concurrentBuild != null) {
            setConcurrentBuild(concurrentBuild);
        }

        getTriggersJobProperty().stopTriggers();
        getTriggersJobProperty().startTriggers(Items.currentlyUpdatingByXml());
    }

    private LazyBuildMixIn<WorkflowJob,WorkflowRun> createBuildMixIn() {
        return new LazyBuildMixIn<WorkflowJob,WorkflowRun>() {
            @Override protected WorkflowJob asJob() {
                return WorkflowJob.this;
            }
            @Override protected Class<WorkflowRun> getBuildClass() {
                return WorkflowRun.class;
            }
        };
    }

    public FlowDefinition getDefinition() {
        return definition;
    }

    public void setDefinition(FlowDefinition definition) {
        this.definition = definition;
        try {
            save();
        } catch (IOException x) {
            LOGGER.log(Level.WARNING, "could not save " + this, x);
        }
    }

    @SuppressWarnings("deprecation")
    @Override protected void submit(StaplerRequest req, StaplerResponse rsp) throws IOException, ServletException, Descriptor.FormException {
        super.submit(req, rsp);
        JSONObject json = req.getSubmittedForm();
        definition = req.bindJSON(FlowDefinition.class, json.getJSONObject("definition"));
        authToken = hudson.model.BuildAuthorizationToken.create(req);

        if (req.getParameter("hasCustomQuietPeriod") != null) {
            quietPeriod = Integer.parseInt(req.getParameter("quiet_period"));
        } else {
            quietPeriod = null;
        }

        makeDisabled(json.optBoolean("disable"));
    }


    @Override public void addProperty(JobProperty jobProp) throws IOException {
        super.addProperty(jobProp);
        getTriggersJobProperty().stopTriggers();
        getTriggersJobProperty().startTriggers(Items.currentlyUpdatingByXml());
    }

    @Override public boolean isBuildable() {
        for (JobProperty<?> property : properties) {
            if (property instanceof WorkflowJobProperty) {
                Boolean buildable = ((WorkflowJobProperty) property).isBuildable();
                if (buildable != null) {
                    return buildable;
                }
            }
        }
        return ParameterizedJobMixIn.ParameterizedJob.super.isBuildable();
    }

    @Override protected RunMap<WorkflowRun> _getRuns() {
        return buildMixIn._getRuns();
    }

    @Override public LazyBuildMixIn<WorkflowJob,WorkflowRun> getLazyBuildMixIn() {
        return buildMixIn;
    }

    @Override protected void removeRun(WorkflowRun run) {
        buildMixIn.removeRun(run);
    }

    @Override @Deprecated public WorkflowRun getBuild(String id) {
        return buildMixIn.getBuild(id);
    }

    @Override public WorkflowRun getBuildByNumber(int n) {
        return buildMixIn.getBuildByNumber(n);
    }

    @Override public WorkflowRun getFirstBuild() {
        return buildMixIn.getFirstBuild();
    }

    @Override public WorkflowRun getLastBuild() {
        return buildMixIn.getLastBuild();
    }

    @Override public WorkflowRun getNearestBuild(int n) {
        return buildMixIn.getNearestBuild(n);
    }

    @Override public WorkflowRun getNearestOldBuild(int n) {
        return buildMixIn.getNearestOldBuild(n);
    }

    @Override protected HistoryWidget createHistoryWidget() {
        return buildMixIn.createHistoryWidget();
    }

<<<<<<< HEAD
=======
    // TODO https://github.com/jenkinsci/jenkins/pull/2866 remove override
    @Override public WorkflowRun createExecutable() throws IOException {
        if (isDisabled()) {
            return null;
        }
        return buildMixIn.newBuild();
    }

>>>>>>> d2e08cb8
    @Override public @CheckForNull QueueTaskFuture<WorkflowRun> scheduleBuild2(int quietPeriod, Action... actions) {
        return ParameterizedJobMixIn.ParameterizedJob.super.scheduleBuild2(quietPeriod, actions);
    }

    @Override protected SearchIndexBuilder makeSearchIndex() {
        return getParameterizedJobMixIn().extendSearchIndex(super.makeSearchIndex());
    }

    @Override public boolean isDisabled() {
        return disabled;
    }

    @Restricted(DoNotUse.class)
    @Override public void setDisabled(boolean disabled) {
        this.disabled = disabled;
    }

    @Override public boolean supportsMakeDisabled() {
        return true;
    }

    @Override public void makeDisabled(boolean b) throws IOException {
        if (isDisabled() == b) {
            return; // noop
        }
        if (b && !supportsMakeDisabled()) {
            return; // do nothing if the disabling is unsupported
        }
        setDisabled(b);
        if (b) {
            Jenkins.getActiveInstance().getQueue().cancel(this);
        }
        save();
        ItemListener.fireOnUpdated(this);
    }

    @Override public BallColor getIconColor() {
        if (isDisabled()) {
            return isBuilding() ? BallColor.DISABLED_ANIME : BallColor.DISABLED;
        } else {
            return super.getIconColor();
        }
    }

    @SuppressWarnings("deprecation")
    @Override public hudson.model.BuildAuthorizationToken getAuthToken() {
        return authToken;
    }

    @Override public int getQuietPeriod() {
        return quietPeriod != null ? quietPeriod : Jenkins.getActiveInstance().getQuietPeriod();
    }

    @Restricted(DoNotUse.class) // for config-quietPeriod.jelly
    public boolean getHasCustomQuietPeriod() {
        return quietPeriod!=null;
    }

    public void setQuietPeriod(Integer seconds) throws IOException {
        this.quietPeriod = seconds;
        save();
    }

    @Override public boolean isBuildBlocked() {
        return getCauseOfBlockage() != null;
    }

    @Deprecated
    @Override public String getWhyBlocked() {
        CauseOfBlockage c = getCauseOfBlockage();
        return c != null ? c.getShortDescription() : null;
    }

    @Override public CauseOfBlockage getCauseOfBlockage() {
        if (isLogUpdated() && !isConcurrentBuild()) {
            WorkflowRun lastBuild = getLastBuild();
            if (lastBuild != null) {
                return new BlockedBecauseOfBuildInProgress(lastBuild);
            } // else race condition, cf. AbstractProject
        }
        return null;
    }

    @Exported
    @Override public boolean isConcurrentBuild() {
        return getProperty(DisableConcurrentBuildsJobProperty.class) == null;
    }

    public void setConcurrentBuild(boolean b) throws IOException {
        concurrentBuild = null;

        boolean propertyExists = getProperty(DisableConcurrentBuildsJobProperty.class) != null;

        // If the property exists, concurrent builds are disabled. So if the argument here is true and the
        // property exists, we need to remove the property, while if the argument is false and the property
        // does not exist, we need to add the property. Yay for flipping boolean values around!
        if (propertyExists == b) {
            BulkChange bc = new BulkChange(this);
            try {
                removeProperty(DisableConcurrentBuildsJobProperty.class);
                if (!b) {
                    addProperty(new DisableConcurrentBuildsJobProperty());
                }
                bc.commit();
            } finally {
                bc.abort();
            }
        }
    }

    @Override public ACL getACL() {
        ACL acl = super.getACL();
        for (JobProperty<?> property : properties) {
            if (property instanceof WorkflowJobProperty) {
                acl = ((WorkflowJobProperty) property).decorateACL(acl);
            }
        }
        return acl;
    }

    @Override public void checkAbortPermission() {
        checkPermission(CANCEL);
    }

    @Override public boolean hasAbortPermission() {
        return hasPermission(CANCEL);
    }

    @Override public Collection<? extends SubTask> getSubTasks() {
        // TODO mostly copied from AbstractProject, except SubTaskContributor is not available:
        List<SubTask> subTasks = new ArrayList<>();
        subTasks.add(this);
        for (JobProperty<? super WorkflowJob> p : properties) {
            subTasks.addAll(p.getSubTasks());
        }
        return subTasks;
    }

    @Override public Authentication getDefaultAuthentication() {
        return ACL.SYSTEM;
    }

    @Override public Authentication getDefaultAuthentication(Queue.Item item) {
        return getDefaultAuthentication();
    }

    @SuppressFBWarnings(value="RCN_REDUNDANT_NULLCHECK_OF_NONNULL_VALUE", justification="TODO 1.653+ switch to Jenkins.getInstanceOrNull")
    @Override public Label getAssignedLabel() {
        Jenkins j = Jenkins.getInstance();
        if (j == null) {
            return null;
        }
        return j.getSelfLabel();
    }

    @Override public Node getLastBuiltOn() {
        return Jenkins.getInstance();
    }

    @Override public Queue.Task getOwnerTask() {
        return this;
    }

    @Override public Object getSameNodeConstraint() {
        return this;
    }

    @Override public ResourceList getResourceList() {
        return ResourceList.EMPTY;
    }

    @Override public String getPronoun() {
        return AlternativeUiTextProvider.get(PRONOUN, this, "Pipeline");
    }

    @Override public TopLevelItemDescriptor getDescriptor() {
        return (DescriptorImpl) Jenkins.getActiveInstance().getDescriptorOrDie(WorkflowJob.class);
    }

    @Override public Map<TriggerDescriptor, Trigger<?>> getTriggers() {
        return getTriggersJobProperty().getTriggersMap();
    }

    public PipelineTriggersJobProperty getTriggersJobProperty() {
        PipelineTriggersJobProperty triggerProp = getProperty(PipelineTriggersJobProperty.class);

        if (triggerProp == null) {
            triggerProp = new PipelineTriggersJobProperty(new ArrayList<Trigger>());
        }

        return triggerProp;
    }

    @Restricted(NoExternalUse.class)
    public void addTriggersJobPropertyWithoutStart(PipelineTriggersJobProperty prop) throws IOException {
        super.addProperty(prop);
    }

    public void setTriggers(List<Trigger<?>> inputTriggers) throws IOException {
        triggers = null;
        BulkChange bc = new BulkChange(this);
        try {
            PipelineTriggersJobProperty originalProp = getTriggersJobProperty();

            removeProperty(PipelineTriggersJobProperty.class);

            PipelineTriggersJobProperty triggerProp = new PipelineTriggersJobProperty(null);
            triggerProp.setTriggers(inputTriggers);

            addProperty(triggerProp);
            bc.commit();

            originalProp.stopTriggers();

            // No longer need to start triggers here - that's done by when we add the property.
        } finally {
            bc.abort();
        }
    }

    public void addTrigger(Trigger trigger) throws IOException {
        BulkChange bc = new BulkChange(this);
        try {
            PipelineTriggersJobProperty originalProp = getTriggersJobProperty();
            Trigger old = originalProp.getTriggerForDescriptor(trigger.getDescriptor());
            if (old != null) {
                originalProp.removeTrigger(old);
                old.stop();
            }

            originalProp.addTrigger(trigger);
            removeProperty(PipelineTriggersJobProperty.class);

            addProperty(originalProp);
            bc.commit();
        } finally {
            bc.abort();
        }
    }

    @Override
    public void removeProperty(JobProperty jobProperty) throws IOException {
        // Need to make sure we stop any triggers.
        if (jobProperty instanceof PipelineTriggersJobProperty) {
            ((PipelineTriggersJobProperty)jobProperty).stopTriggers();
        }

        super.removeProperty(jobProperty);
    }

    @Override
    public void addAction(Action a) {
        super.getActions().add(a);
    }

    @Override
    public void replaceAction(Action a) {
        // CopyOnWriteArrayList does not support Iterator.remove, so need to do it this way:
        List<Action> old = new ArrayList<>(1);
        List<Action> current = super.getActions();
        for (Action a2 : current) {
            if (a2.getClass() == a.getClass()) {
                old.add(a2);
            }
        }
        current.removeAll(old);
        addAction(a);
    }

    @Override public Item asItem() {
        return this;
    }

    @Override public SCMTrigger getSCMTrigger() {
        for (Trigger t : getTriggersJobProperty().getTriggers()) {
            if (t instanceof SCMTrigger) {
                return (SCMTrigger) t;
            }
        }

        return null;
    }

    @Override public Collection<? extends SCM> getSCMs() {
        WorkflowRun b = getLastSuccessfulBuild();
        if (b == null) {
            b = getLastCompletedBuild();
        }
        if (b == null) {
            return Collections.emptySet();
        }
        Map<String,SCM> scms = new LinkedHashMap<>();
        for (WorkflowRun.SCMCheckout co : b.checkouts(null)) {
            scms.put(co.scm.getKey(), co.scm);
        }
        return scms.values();
    }

    public @CheckForNull SCM getTypicalSCM() {
        SCM typical = null;
        for (SCM scm : getSCMs()) {
            if (typical == null) {
                typical = scm;
            } else if (typical.getDescriptor() != scm.getDescriptor()) {
                return null;
            }
        }
        return typical;
    }

<<<<<<< HEAD
=======
    // TODO https://github.com/jenkinsci/jenkins/pull/2866 remove override
    public boolean schedulePolling() {
        if (isDisabled()) {
            return false;
        }
        SCMTrigger scmt = getSCMTrigger();
        if (scmt == null) {
            return false;
        }
        scmt.run();
        return true;
    }

    // TODO https://github.com/jenkinsci/jenkins/pull/2866 remove override
    @SuppressWarnings("deprecation")
    public void doPolling(StaplerRequest req, StaplerResponse rsp) throws IOException, ServletException {
        hudson.model.BuildAuthorizationToken.checkPermission((Job) this, getAuthToken(), req, rsp);
        schedulePolling();
        rsp.sendRedirect(".");
    }

>>>>>>> d2e08cb8
    @SuppressFBWarnings(value="RCN_REDUNDANT_NULLCHECK_OF_NONNULL_VALUE", justification="TODO 1.653+ switch to Jenkins.getInstanceOrNull")
    @Override public PollingResult poll(TaskListener listener) {
        if (!isBuildable()) {
            listener.getLogger().println("Build disabled");
            return PollingResult.NO_CHANGES;
        }
        // TODO 2.11+ call SCMDecisionHandler
        // TODO call SCMPollListener
        WorkflowRun lastBuild = getLastBuild();
        if (lastBuild == null) {
            listener.getLogger().println("no previous build to compare to");
            // Note that we have no equivalent of AbstractProject.NoSCM because without an initial build we do not know if this project has any SCM at all.
            return Queue.getInstance().contains(this) ? PollingResult.NO_CHANGES : PollingResult.BUILD_NOW;
        }
        WorkflowRun perhapsCompleteBuild = getLastSuccessfulBuild();
        if (perhapsCompleteBuild == null) {
            perhapsCompleteBuild = lastBuild;
        }
        if (pollingBaselines == null) {
            pollingBaselines = new ConcurrentHashMap<>();
        }
        PollingResult result = PollingResult.NO_CHANGES;
        for (WorkflowRun.SCMCheckout co : perhapsCompleteBuild.checkouts(listener)) {
            if (!co.scm.supportsPolling()) {
                listener.getLogger().println("polling not supported from " + co.workspace + " on " + co.node);
                continue;
            }
            String key = co.scm.getKey();
            SCMRevisionState pollingBaseline = pollingBaselines.get(key);
            if (pollingBaseline == null) {
                pollingBaseline = co.pollingBaseline; // after a restart, transient cache will be empty
            }
            if (pollingBaseline == null) {
                listener.getLogger().println("no polling baseline in " + co.workspace + " on " + co.node);
                continue;
            }
            try {
                FilePath workspace;
                Launcher launcher;
                WorkspaceList.Lease lease;
                if (co.scm.requiresWorkspaceForPolling()) {
                    Jenkins j = Jenkins.getInstance();
                    if (j == null) {
                        listener.error("Jenkins is shutting down");
                        continue;
                    }
                    Computer c = j.getComputer(co.node);
                    if (c == null) {
                        listener.error("no such computer " + co.node);
                        continue;
                    }
                    workspace = new FilePath(c.getChannel(), co.workspace);
                    launcher = workspace.createLauncher(listener).decorateByEnv(getEnvironment(c.getNode(), listener));
                    lease = c.getWorkspaceList().acquire(workspace, !isConcurrentBuild());
                } else {
                    workspace = null;
                    launcher = null;
                    lease = null;
                }
                PollingResult r;
                try {
                    r = co.scm.compareRemoteRevisionWith(this, launcher, workspace, listener, pollingBaseline);
                    if (r.remote != null) {
                        pollingBaselines.put(key, r.remote);
                    }
                } finally {
                    if (lease != null) {
                        lease.release();
                    }
                }
                if (r.change.compareTo(result.change) > 0) {
                    result = r; // note that if we are using >1 checkout, we can clobber baseline/remote here; anyway SCMTrigger only calls hasChanges()
                }
            } catch (AbortException x) {
                listener.error("polling failed in " + co.workspace + " on " + co.node + ": " + x.getMessage());
            } catch (Exception x) {
                listener.error("polling failed in " + co.workspace + " on " + co.node).println(Functions.printThrowable(x).trim()); // TODO 2.43+ use Functions.printStackTrace
            }
        }
        return result;
    }
    @Extension public static final class SCMListenerImpl extends SCMListener {
        @Override public void onCheckout(Run<?,?> build, SCM scm, FilePath workspace, TaskListener listener, File changelogFile, SCMRevisionState pollingBaseline) throws Exception {
            if (build instanceof WorkflowRun && pollingBaseline != null) {
                WorkflowJob job = ((WorkflowRun) build).getParent();
                if (job.pollingBaselines == null) {
                    job.pollingBaselines = new ConcurrentHashMap<>();
                }
                job.pollingBaselines.put(scm.getKey(), pollingBaseline);
            }
        }
    }

    @Override protected void performDelete() throws IOException, InterruptedException {
        makeDisabled(true);
        // TODO call SCM.processWorkspaceBeforeDeletion
        super.performDelete();
    }

    @Initializer(before=InitMilestone.EXTENSIONS_AUGMENTED)
    public static void alias() {
        Items.XSTREAM2.alias("flow-definition", WorkflowJob.class);
        WorkflowRun.alias();
    }

    @Extension(ordinal=1) public static final class DescriptorImpl extends TopLevelItemDescriptor {

        @Override public String getDisplayName() {
            return "Pipeline";
        }

        @Override public TopLevelItem newInstance(ItemGroup parent, String name) {
            return new WorkflowJob(parent, name);
        }

        /**
         * Needed if it wants Pipeline jobs are categorized in Jenkins 2.x.
         *
         * TODO: Override when the baseline is upgraded to 2.x
         * TODO: Replace to {@code StandaloneProjectsCategory.ID}
         *
         * @return A string it represents a ItemCategory identifier.
         */
        public String getCategoryId() {
            return "standalone-projects";
        }

        /**
         * Needed if it wants Pipeline jobs are categorized in Jenkins 2.x.
         *
         * TODO: Override when the baseline is upgraded to 2.x
         *
         * @return A string with the Item description.
         */
        public String getDescription() {
            return Messages.WorkflowJob_Description();
        }

        /**
         * Needed if it wants Pipeline jobs are categorized in Jenkins 2.x.
         *
         * TODO: Override when the baseline is upgraded to 2.x
         *
         * @return A string it represents a URL pattern to get the Item icon in different sizes.
         */
        public String getIconFilePathPattern() {
            return "plugin/workflow-job/images/:size/pipelinejob.png";
        }

        /** TODO JENKINS-20020 can delete this in case {@code f:dropdownDescriptorSelector} defaults to applying {@code h.filterDescriptors} */
        @Restricted(DoNotUse.class) // Jelly
        public Collection<FlowDefinitionDescriptor> getDefinitionDescriptors(WorkflowJob context) {
            return DescriptorVisibilityFilter.apply(context, ExtensionList.lookup(FlowDefinitionDescriptor.class));
        }

    }

}<|MERGE_RESOLUTION|>--- conflicted
+++ resolved
@@ -36,10 +36,6 @@
 import hudson.init.Initializer;
 import hudson.model.Action;
 import hudson.model.BallColor;
-<<<<<<< HEAD
-import hudson.model.BuildAuthorizationToken;
-=======
->>>>>>> d2e08cb8
 import hudson.model.Computer;
 import hudson.model.Descriptor;
 import hudson.model.DescriptorVisibilityFilter;
@@ -101,12 +97,9 @@
 import org.kohsuke.accmod.Restricted;
 import org.kohsuke.accmod.restrictions.DoNotUse;
 import org.kohsuke.accmod.restrictions.NoExternalUse;
-import org.kohsuke.stapler.HttpRedirect;
-import org.kohsuke.stapler.HttpResponse;
 import org.kohsuke.stapler.StaplerRequest;
 import org.kohsuke.stapler.StaplerResponse;
 import org.kohsuke.stapler.export.Exported;
-import org.kohsuke.stapler.interceptor.RequirePOST;
 
 @SuppressWarnings({"unchecked", "rawtypes"})
 public final class WorkflowJob extends Job<WorkflowJob,WorkflowRun> implements LazyBuildMixIn.LazyLoadingJob<WorkflowJob,WorkflowRun>, ParameterizedJobMixIn.ParameterizedJob<WorkflowJob, WorkflowRun>, TopLevelItem, Queue.FlyweightTask, SCMTriggerItem {
@@ -256,17 +249,6 @@
         return buildMixIn.createHistoryWidget();
     }
 
-<<<<<<< HEAD
-=======
-    // TODO https://github.com/jenkinsci/jenkins/pull/2866 remove override
-    @Override public WorkflowRun createExecutable() throws IOException {
-        if (isDisabled()) {
-            return null;
-        }
-        return buildMixIn.newBuild();
-    }
-
->>>>>>> d2e08cb8
     @Override public @CheckForNull QueueTaskFuture<WorkflowRun> scheduleBuild2(int quietPeriod, Action... actions) {
         return ParameterizedJobMixIn.ParameterizedJob.super.scheduleBuild2(quietPeriod, actions);
     }
@@ -577,30 +559,6 @@
         return typical;
     }
 
-<<<<<<< HEAD
-=======
-    // TODO https://github.com/jenkinsci/jenkins/pull/2866 remove override
-    public boolean schedulePolling() {
-        if (isDisabled()) {
-            return false;
-        }
-        SCMTrigger scmt = getSCMTrigger();
-        if (scmt == null) {
-            return false;
-        }
-        scmt.run();
-        return true;
-    }
-
-    // TODO https://github.com/jenkinsci/jenkins/pull/2866 remove override
-    @SuppressWarnings("deprecation")
-    public void doPolling(StaplerRequest req, StaplerResponse rsp) throws IOException, ServletException {
-        hudson.model.BuildAuthorizationToken.checkPermission((Job) this, getAuthToken(), req, rsp);
-        schedulePolling();
-        rsp.sendRedirect(".");
-    }
-
->>>>>>> d2e08cb8
     @SuppressFBWarnings(value="RCN_REDUNDANT_NULLCHECK_OF_NONNULL_VALUE", justification="TODO 1.653+ switch to Jenkins.getInstanceOrNull")
     @Override public PollingResult poll(TaskListener listener) {
         if (!isBuildable()) {
