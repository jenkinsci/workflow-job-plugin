--- conflicted
+++ resolved
@@ -471,7 +471,6 @@
         }
     }
 
-<<<<<<< HEAD
     @Issue("JENKINS-46652")
     @Test public void noComputerBuildPermissionOnMaster() throws Exception {
         r.waitOnline(r.createSlave("remote", null, null));
@@ -486,14 +485,14 @@
         // Test case: build is never scheduled, queue item hangs with “Waiting for next available executor on master”
         QueueItemAuthenticatorConfiguration.get().getAuthenticators().replace(new MockQueueItemAuthenticator(Collections.singletonMap("p", User.get("dev").impersonate())));
         r.buildAndAssertSuccess(p);
-=======
+    }
+
     @Issue("JENKINS-31096")
     @Test public void unicode() throws Exception {
         WorkflowJob p = r.jenkins.createProject(WorkflowJob.class, "p");
         String message = "¡Čau → there!";
         p.setDefinition(new CpsFlowDefinition("echo '" + message + "'", true));
         r.assertLogContains(message, r.buildAndAssertSuccess(p));
->>>>>>> c2750c81
     }
 
 }