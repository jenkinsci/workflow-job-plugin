--- conflicted
+++ resolved
@@ -124,11 +124,7 @@
 
     @Test public void funnyParameters() throws Exception {
         WorkflowJob p = r.jenkins.createProject(WorkflowJob.class, "p");
-<<<<<<< HEAD
-        p.setDefinition(new CpsFlowDefinition("echo \"a.b=${env['a.b']}\"", true));
-=======
         p.setDefinition(new CpsFlowDefinition("echo \"a.b=${params['a.b']}\"", true));
->>>>>>> 023a0659
         p.addProperty(new ParametersDefinitionProperty(new StringParameterDefinition("a.b", null)));
         WorkflowRun b = r.assertBuildStatusSuccess(p.scheduleBuild2(0, new ParametersAction(new StringParameterValue("a.b", "v"))));
         r.assertLogContains("a.b=v", b);
@@ -345,35 +341,6 @@
         assertEquals(log, 1, StringUtils.countMatches(log, jenkins.model.Messages.CauseOfInterruption_ShortDescription("dev")));
     }
 
-<<<<<<< HEAD
-=======
-    @Test
-    @Issue({"JENKINS-26122", "JENKINS-28222"})
-    public void parallelBranchLabels() throws Exception {
-        WorkflowJob p = r.jenkins.createProject(WorkflowJob.class, "p");
-        p.setDefinition(new CpsFlowDefinition(
-            "parallel a: {\n" +
-            "  echo 'a-outside-1'\n" +
-            "  withEnv(['A=1']) {echo 'a-inside-1'}\n" +
-            "  echo 'a-outside-2'\n" +
-            "  withEnv(['A=1']) {echo 'a-inside-2'}\n" +
-            "}, b: {\n" +
-            "  echo 'b-outside-1'\n" +
-            "  withEnv(['B=1']) {echo 'b-inside-1'}\n" +
-            "  echo 'b-outside-2'\n" +
-            "  withEnv(['B=1']) {echo 'b-inside-2'}\n" +
-            "}", true));
-        WorkflowRun b = r.assertBuildStatusSuccess(p.scheduleBuild2(0));
-        r.assertLogContains("[a] a-outside-1", b);
-        r.assertLogContains("[b] b-outside-1", b);
-        r.assertLogContains("[a] a-inside-1", b);
-        r.assertLogContains("[b] b-inside-1", b);
-        r.assertLogContains("[a] a-outside-2", b);
-        r.assertLogContains("[b] b-outside-2", b);
-        r.assertLogContains("[a] a-inside-2", b);
-        r.assertLogContains("[b] b-inside-2", b);
-    }
-
     @Test
     @Issue("JENKINS-43396")
     public void globalNodePropertiesInEnv() throws Exception {
@@ -471,5 +438,4 @@
         }
     }
 
->>>>>>> 023a0659
 }