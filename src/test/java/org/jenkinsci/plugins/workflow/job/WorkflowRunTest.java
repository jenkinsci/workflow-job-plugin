--- conflicted
+++ resolved
@@ -605,7 +605,20 @@
         assertPollingBaselines(b3.checkouts(listener), nullValue(), nullValue());
     }
 
-<<<<<<< HEAD
+    @SafeVarargs
+    private static void assertPollingBaselines(List<WorkflowRun.SCMCheckout> checkouts, Matcher<Object>... indexedMatchers) {
+        assertThat("Number of checkouts should match number of matchers", checkouts.size(), equalTo(indexedMatchers.length));
+        for (int i = 0; i < checkouts.size(); i++) {
+            assertThat("Unexpected baseline for checkout at index " + i, checkouts.get(i).pollingBaseline, indexedMatchers[i]);
+        }
+    }
+
+    private static String checkoutString(GitSampleRepoRule repo, boolean changelog, boolean polling) {
+        return "    checkout(changelog:" + changelog +", poll:" + polling +
+                ", scm: [$class: 'GitSCM', branches: [[name: '*/master']], " +
+                ", userRemoteConfigs: [[url: $/" + repo.fileUrl() + "/$]]])\n";
+    }
+
     @Test public void reloadOwner() throws Exception {
         WorkflowJob p = r.jenkins.createProject(WorkflowJob.class, "p");
         p.setDefinition(new CpsFlowDefinition("", true));
@@ -613,20 +626,6 @@
         assertThat("right owner before reload", b.getExecution().getOwner(), is(b.asFlowExecutionOwner()));
         b.reload();
         assertThat("right owner after reload", b.getExecution().getOwner(), is(b.asFlowExecutionOwner()));
-=======
-    @SafeVarargs
-    private static void assertPollingBaselines(List<WorkflowRun.SCMCheckout> checkouts, Matcher<Object>... indexedMatchers) {
-        assertThat("Number of checkouts should match number of matchers", checkouts.size(), equalTo(indexedMatchers.length));
-        for (int i = 0; i < checkouts.size(); i++) {
-            assertThat("Unexpected baseline for checkout at index " + i, checkouts.get(i).pollingBaseline, indexedMatchers[i]);
-        }
-    }
-
-    private static String checkoutString(GitSampleRepoRule repo, boolean changelog, boolean polling) {
-        return "    checkout(changelog:" + changelog +", poll:" + polling +
-                ", scm: [$class: 'GitSCM', branches: [[name: '*/master']], " +
-                ", userRemoteConfigs: [[url: $/" + repo.fileUrl() + "/$]]])\n";
->>>>>>> eb5a958d
     }
 
     // This test is to ensure that the shortDescription on the CancelCause is escaped properly on summary.jelly
