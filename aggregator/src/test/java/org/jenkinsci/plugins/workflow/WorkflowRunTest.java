/*
 * The MIT License
 *
 * Copyright (c) 2013-2014, CloudBees, Inc.
 *
 * Permission is hereby granted, free of charge, to any person obtaining a copy
 * of this software and associated documentation files (the "Software"), to deal
 * in the Software without restriction, including without limitation the rights
 * to use, copy, modify, merge, publish, distribute, sublicense, and/or sell
 * copies of the Software, and to permit persons to whom the Software is
 * furnished to do so, subject to the following conditions:
 *
 * The above copyright notice and this permission notice shall be included in
 * all copies or substantial portions of the Software.
 *
 * THE SOFTWARE IS PROVIDED "AS IS", WITHOUT WARRANTY OF ANY KIND, EXPRESS OR
 * IMPLIED, INCLUDING BUT NOT LIMITED TO THE WARRANTIES OF MERCHANTABILITY,
 * FITNESS FOR A PARTICULAR PURPOSE AND NONINFRINGEMENT. IN NO EVENT SHALL THE
 * AUTHORS OR COPYRIGHT HOLDERS BE LIABLE FOR ANY CLAIM, DAMAGES OR OTHER
 * LIABILITY, WHETHER IN AN ACTION OF CONTRACT, TORT OR OTHERWISE, ARISING FROM,
 * OUT OF OR IN CONNECTION WITH THE SOFTWARE OR THE USE OR OTHER DEALINGS IN
 * THE SOFTWARE.
 */

package org.jenkinsci.plugins.workflow;

import hudson.model.BallColor;
import hudson.model.Executor;
import hudson.model.Item;
import hudson.model.ParametersAction;
import hudson.model.ParametersDefinitionProperty;
import hudson.model.Result;
import hudson.model.StringParameterDefinition;
import hudson.model.StringParameterValue;
import hudson.model.TaskListener;
import hudson.model.User;
import hudson.model.queue.QueueTaskFuture;
import hudson.security.ACL;
import hudson.security.GlobalMatrixAuthorizationStrategy;
import hudson.security.Permission;
import java.io.File;
import java.io.IOException;
import java.util.ArrayList;
import java.util.List;
import java.util.Set;
import java.util.concurrent.TimeUnit;
import jenkins.model.Jenkins;
import org.apache.commons.io.FileUtils;
import org.jenkinsci.plugins.scriptsecurity.scripts.ScriptApproval;
import org.jenkinsci.plugins.workflow.cps.CpsFlowDefinition;
import org.jenkinsci.plugins.workflow.cps.CpsFlowExecution;
import org.jenkinsci.plugins.workflow.cps.nodes.StepNode;
import org.jenkinsci.plugins.workflow.flow.FlowExecution;
import org.jenkinsci.plugins.workflow.graph.FlowGraphWalker;
import org.jenkinsci.plugins.workflow.graph.FlowNode;
import org.jenkinsci.plugins.workflow.job.WorkflowJob;
import org.jenkinsci.plugins.workflow.job.WorkflowRun;
import org.jenkinsci.plugins.workflow.steps.AbstractStepDescriptorImpl;
import org.jenkinsci.plugins.workflow.steps.AbstractStepExecutionImpl;
import org.jenkinsci.plugins.workflow.steps.AbstractStepImpl;
import org.jenkinsci.plugins.workflow.steps.StepContextParameter;
import org.jenkinsci.plugins.workflow.test.steps.SemaphoreStep;
import static org.junit.Assert.*;
<<<<<<< HEAD
import org.junit.Before;
=======
>>>>>>> 8af56508
import org.junit.ClassRule;
import org.junit.Rule;
import org.junit.Test;
import org.jvnet.hudson.test.BuildWatcher;
import org.jvnet.hudson.test.Issue;
import org.jvnet.hudson.test.JenkinsRule;
import org.jvnet.hudson.test.TestExtension;
import org.jvnet.hudson.test.recipes.LocalData;
import org.kohsuke.stapler.DataBoundConstructor;

public class WorkflowRunTest {

    @ClassRule public static BuildWatcher buildWatcher = new BuildWatcher();
    @Rule public JenkinsRule r = new JenkinsRule();

    @Test public void basics() throws Exception {
        WorkflowJob p = r.jenkins.createProject(WorkflowJob.class, "p");
        p.setDefinition(new CpsFlowDefinition("println('hello')"));
        WorkflowRun b1 = r.assertBuildStatusSuccess(p.scheduleBuild2(0));
        assertFalse(b1.isBuilding());
        // TODO protected (but !building -> !inProgress): assertFalse(b1.isInProgress());
        assertFalse(b1.isLogUpdated());
        assertTrue(b1.getDuration() > 0);
        WorkflowRun b2 = r.assertBuildStatusSuccess(p.scheduleBuild2(0));
        assertEquals(b1, b2.getPreviousBuild());
        assertEquals(null, b1.getPreviousBuild());
        r.assertLogContains("hello\n", b1);
    }

    @Test public void parameters() throws Exception {
        WorkflowJob p = r.jenkins.createProject(WorkflowJob.class, "p");
        p.setDefinition(new CpsFlowDefinition("node {sh('echo param=' + PARAM)}",true));
        p.addProperty(new ParametersDefinitionProperty(new StringParameterDefinition("PARAM", null)));
        WorkflowRun b = r.assertBuildStatusSuccess(p.scheduleBuild2(0, new ParametersAction(new StringParameterValue("PARAM", "value"))));
        r.assertLogContains("param=value", b);
    }

    @Test public void funnyParameters() throws Exception {
        WorkflowJob p = r.jenkins.createProject(WorkflowJob.class, "p");
        p.setDefinition(new CpsFlowDefinition("echo \"a.b=${binding['a.b']}\"", /* TODO Script.binding does not work in sandbox */false));
        p.addProperty(new ParametersDefinitionProperty(new StringParameterDefinition("a.b", null)));
        WorkflowRun b = r.assertBuildStatusSuccess(p.scheduleBuild2(0, new ParametersAction(new StringParameterValue("a.b", "v"))));
        r.assertLogContains("a.b=v", b);
    }

    /**
     * Verifies that {@link WorkflowRun#getIconColor()} returns the right color.
     */
    @Test
    public void iconColor() throws Exception {
        WorkflowJob p = r.jenkins.createProject(WorkflowJob.class, "p");
        p.setDefinition(new CpsFlowDefinition(
            "println('hello')\n"+
            "semaphore 'wait'\n"+
            "println('hello')\n"
        ));

        // no build exists yet
        assertSame(p.getIconColor(),BallColor.NOTBUILT);

        // get a build going
        QueueTaskFuture<WorkflowRun> q = p.scheduleBuild2(0);
        WorkflowRun b1 = q.getStartCondition().get();
        CpsFlowExecution e = (CpsFlowExecution) b1.getExecutionPromise().get();

        // initial state should be blinking gray
        assertFalse(b1.hasntStartedYet());
        assertColor(b1, BallColor.NOTBUILT_ANIME);

        SemaphoreStep.waitForStart("wait/1", b1);

        // at the pause point, it should be still blinking gray
        assertFalse(b1.hasntStartedYet());
        assertColor(b1, BallColor.NOTBUILT_ANIME);

        SemaphoreStep.success("wait/1", null);

        // bring it to the completion
        q.get(5, TimeUnit.SECONDS);
        assertTrue(e.isComplete());

        // and the color should be now solid blue
        assertFalse(b1.hasntStartedYet());
        assertColor(b1, BallColor.BLUE);

        // get another one going
        q = p.scheduleBuild2(0);
        WorkflowRun b2 = q.getStartCondition().get();
        e = (CpsFlowExecution) b2.getExecutionPromise().get();

        // initial state should be blinking blue because the last one was blue
        assertFalse(b2.hasntStartedYet());
        assertColor(b2, BallColor.BLUE_ANIME);

        SemaphoreStep.waitForStart("wait/2", b2);

        // at the pause point, it should be still blinking gray
        assertFalse(b2.hasntStartedYet());
        assertColor(b2, BallColor.BLUE_ANIME);

        // bring it to the completion
        SemaphoreStep.success("wait/2", null);
        q.get(5, TimeUnit.SECONDS);

        // and the color should be now solid blue
        assertFalse(b2.hasntStartedYet());
        assertColor(b2, BallColor.BLUE);
    }
    private void assertColor(WorkflowRun b, BallColor color) throws IOException {
        assertSame(color, b.getIconColor());
        assertSame(color, b.getParent().getIconColor());
    }

    @Test public void scriptApproval() throws Exception {
        r.jenkins.setSecurityRealm(r.createDummySecurityRealm());
        GlobalMatrixAuthorizationStrategy gmas = new GlobalMatrixAuthorizationStrategy();
        gmas.add(Jenkins.READ, "devel");
        for (Permission p : Item.PERMISSIONS.getPermissions()) {
            gmas.add(p, "devel");
        }
        r.jenkins.setAuthorizationStrategy(gmas);
        final WorkflowJob p = r.jenkins.createProject(WorkflowJob.class, "p");
        final String groovy = "println 'hello'";
        ACL.impersonate(User.get("devel").impersonate(), new Runnable() {
            @Override public void run() {
                p.setDefinition(new CpsFlowDefinition(groovy));
            }
        });
        r.assertLogContains("UnapprovedUsageException", r.assertBuildStatus(Result.FAILURE, p.scheduleBuild2(0).get()));
        Set<ScriptApproval.PendingScript> pendingScripts = ScriptApproval.get().getPendingScripts();
        assertEquals(1, pendingScripts.size());
        ScriptApproval.PendingScript pendingScript = pendingScripts.iterator().next();
        assertEquals(groovy, pendingScript.script);
        // only works if configured via WebClient: assertEquals(p, pendingScript.getContext().getItem());
        assertEquals("devel", pendingScript.getContext().getUser());
        ScriptApproval.get().approveScript(pendingScript.getHash());
        r.assertLogContains("hello", r.assertBuildStatusSuccess(p.scheduleBuild2(0)));
    }

    @Test @Issue("JENKINS-25630")
    public void contextInjectionOfSubParameters() throws Exception {
        // see SubtypeInjectingStep
        WorkflowJob p = r.jenkins.createProject(WorkflowJob.class, "p");
        p.setDefinition(new CpsFlowDefinition("node('master') { injectSubtypesAsContext() }"));
        r.assertBuildStatusSuccess(p.scheduleBuild2(0));
    }

    @Test @Issue("JENKINS-29221")
    public void failedToStartRun() throws Exception {
        WorkflowJob p = r.jenkins.createProject(WorkflowJob.class, "p");
        p.setDefinition(new CpsFlowDefinition(
                "{{stage 'dev'\n" +
                        "def hello = new HelloWorld()\n" +
                        "public class HelloWorld()\n" +
                        "{ // <- invalid class definition }\n" +
                        "}}"
        ));
        QueueTaskFuture<WorkflowRun> workflowRunQueueTaskFuture = p.scheduleBuild2(0);
        WorkflowRun run = r.assertBuildStatus(Result.FAILURE, workflowRunQueueTaskFuture.get());

        // The issue was that the WorkflowRun's execution instance got initialised even though the script
        // was bad and the execution never started. The fix is to ensure that it only gets initialised
        // if the execution instance starts successfully i.e. in the case of this test, that it doesn't
        // get initialised.
        assertNull(run.getExecution());
    }

    @Issue("JENKINS-27531")
    @LocalData
    @Test public void loadMigratedBuildRecord() throws Exception {
        WorkflowJob p = r.jenkins.getItemByFullName("p", WorkflowJob.class);
        assertNotNull(p);
        WorkflowRun b = p.getLastBuild();
        assertNotNull(b);
        r.assertBuildStatusSuccess(r.waitForCompletion(b));
    }

    @Issue("JENKINS-29571")
    @Test public void buildRecordAfterRename() throws Exception {
        {
            WorkflowJob p = r.jenkins.createProject(WorkflowJob.class, "p1");
            p.setDefinition(new CpsFlowDefinition("echo 'hello world'"));
            r.assertBuildStatusSuccess(p.scheduleBuild2(0));
            p.renameTo("p2");
        }
        r.jenkins.reload();
        {
            WorkflowJob p = r.jenkins.getItemByFullName("p2", WorkflowJob.class);
            assertNotNull(p);
            WorkflowRun b = p.getLastBuild();
            assertNotNull(b);
            System.out.println(FileUtils.readFileToString(new File(b.getRootDir(), "build.xml")));
            r.assertLogContains("hello world", b);
            FlowExecution exec = b.getExecution();
            assertNotNull(exec);
            FlowGraphWalker w = new FlowGraphWalker(exec);
            List<String> steps = new ArrayList<String>();
            for (FlowNode n : w) {
                if (n instanceof StepNode) {
                    steps.add(((StepNode) n).getDescriptor().getFunctionName());
                }
            }
            assertEquals("[echo]", steps.toString());
        }
    }

    @Issue("JENKINS-25550")
    @Test public void hardKill() throws Exception {
        p = r.jenkins.createProject(WorkflowJob.class, "p");
        p.setDefinition(new CpsFlowDefinition("zombie()"));
        WorkflowRun b = p.scheduleBuild2(0).waitForStart();
        JenkinsRuleExt.waitForMessage("undead", b);
        Executor ex = b.getExecutor();
        assertNotNull(ex);
        ex.interrupt();
        JenkinsRuleExt.waitForMessage("bwahaha org.jenkinsci.plugins.workflow.steps.FlowInterruptedException #1", b);
        ex.interrupt();
        JenkinsRuleExt.waitForMessage("bwahaha org.jenkinsci.plugins.workflow.steps.FlowInterruptedException #2", b);
        ex.interrupt();
        JenkinsRuleExt.waitForMessage("Hard kill!", b);
        JenkinsRuleExt.waitForCompletion(b);
        r.assertBuildStatus(Result.ABORTED, b);
    }
    public static class Zombie extends AbstractStepImpl {
        @DataBoundConstructor public Zombie() {}
        public static class Execution extends AbstractStepExecutionImpl {
            @StepContextParameter private transient TaskListener listener;
            int count;
            @Override public boolean start() throws Exception {
                listener.getLogger().println("undead");
                return false;
            }
            @Override public void stop(Throwable cause) throws Exception {
                listener.getLogger().println("bwahaha " + cause + " #" + ++count);
            }

        }
        @TestExtension("hardKill") public static class DescriptorImpl extends AbstractStepDescriptorImpl {
            public DescriptorImpl() {
                super(Execution.class);
            }
            @Override public String getFunctionName() {
                return "zombie";
            }
            @Override public String getDisplayName() {
                return "zombie";
            }
        }
    }

}<|MERGE_RESOLUTION|>--- conflicted
+++ resolved
@@ -61,10 +61,6 @@
 import org.jenkinsci.plugins.workflow.steps.StepContextParameter;
 import org.jenkinsci.plugins.workflow.test.steps.SemaphoreStep;
 import static org.junit.Assert.*;
-<<<<<<< HEAD
-import org.junit.Before;
-=======
->>>>>>> 8af56508
 import org.junit.ClassRule;
 import org.junit.Rule;
 import org.junit.Test;
@@ -273,19 +269,19 @@
 
     @Issue("JENKINS-25550")
     @Test public void hardKill() throws Exception {
-        p = r.jenkins.createProject(WorkflowJob.class, "p");
+        WorkflowJob p = r.jenkins.createProject(WorkflowJob.class, "p");
         p.setDefinition(new CpsFlowDefinition("zombie()"));
         WorkflowRun b = p.scheduleBuild2(0).waitForStart();
-        JenkinsRuleExt.waitForMessage("undead", b);
+        r.waitForMessage("undead", b);
         Executor ex = b.getExecutor();
         assertNotNull(ex);
         ex.interrupt();
-        JenkinsRuleExt.waitForMessage("bwahaha org.jenkinsci.plugins.workflow.steps.FlowInterruptedException #1", b);
+        r.waitForMessage("bwahaha org.jenkinsci.plugins.workflow.steps.FlowInterruptedException #1", b);
         ex.interrupt();
-        JenkinsRuleExt.waitForMessage("bwahaha org.jenkinsci.plugins.workflow.steps.FlowInterruptedException #2", b);
+        r.waitForMessage("bwahaha org.jenkinsci.plugins.workflow.steps.FlowInterruptedException #2", b);
         ex.interrupt();
-        JenkinsRuleExt.waitForMessage("Hard kill!", b);
-        JenkinsRuleExt.waitForCompletion(b);
+        r.waitForMessage("Hard kill!", b);
+        r.waitForCompletion(b);
         r.assertBuildStatus(Result.ABORTED, b);
     }
     public static class Zombie extends AbstractStepImpl {
